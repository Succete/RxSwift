// !$*UTF8*$!
{
	archiveVersion = 1;
	classes = {
	};
	objectVersion = 46;
	objects = {

/* Begin PBXBuildFile section */
<<<<<<< HEAD
		842A5A2C1C357F92003568D5 /* NSTextStorage+Rx.swift in Sources */ = {isa = PBXBuildFile; fileRef = 842A5A281C357F7D003568D5 /* NSTextStorage+Rx.swift */; };
		842A5A2D1C357F93003568D5 /* NSTextStorage+Rx.swift in Sources */ = {isa = PBXBuildFile; fileRef = 842A5A281C357F7D003568D5 /* NSTextStorage+Rx.swift */; };
		842A5A2E1C357F94003568D5 /* NSTextStorage+Rx.swift in Sources */ = {isa = PBXBuildFile; fileRef = 842A5A281C357F7D003568D5 /* NSTextStorage+Rx.swift */; };
		84C225A31C33F00B008724EC /* RxTextStorageDelegateProxy.swift in Sources */ = {isa = PBXBuildFile; fileRef = 84C225A21C33F00B008724EC /* RxTextStorageDelegateProxy.swift */; };
		84C225A41C33F00B008724EC /* RxTextStorageDelegateProxy.swift in Sources */ = {isa = PBXBuildFile; fileRef = 84C225A21C33F00B008724EC /* RxTextStorageDelegateProxy.swift */; };
		84C225A51C33F00B008724EC /* RxTextStorageDelegateProxy.swift in Sources */ = {isa = PBXBuildFile; fileRef = 84C225A21C33F00B008724EC /* RxTextStorageDelegateProxy.swift */; };
=======
		79E9DE891C3417FD009970AF /* DispatchQueueSchedulerQOS.swift in Sources */ = {isa = PBXBuildFile; fileRef = 79E9DE881C3417FD009970AF /* DispatchQueueSchedulerQOS.swift */; };
		79E9DE8A1C3417FD009970AF /* DispatchQueueSchedulerQOS.swift in Sources */ = {isa = PBXBuildFile; fileRef = 79E9DE881C3417FD009970AF /* DispatchQueueSchedulerQOS.swift */; };
		79E9DE8B1C3417FD009970AF /* DispatchQueueSchedulerQOS.swift in Sources */ = {isa = PBXBuildFile; fileRef = 79E9DE881C3417FD009970AF /* DispatchQueueSchedulerQOS.swift */; };
		79E9DE8C1C3417FD009970AF /* DispatchQueueSchedulerQOS.swift in Sources */ = {isa = PBXBuildFile; fileRef = 79E9DE881C3417FD009970AF /* DispatchQueueSchedulerQOS.swift */; };
>>>>>>> 91058f98
		9BA1CBD31C0F7D550044B50A /* UIActivityIndicatorView+Rx.swift in Sources */ = {isa = PBXBuildFile; fileRef = 9BA1CBD11C0F7C0A0044B50A /* UIActivityIndicatorView+Rx.swift */; };
		9BA1CBFD1C0F84A10044B50A /* UIActivityIndicatorView+Rx.swift in Sources */ = {isa = PBXBuildFile; fileRef = 9BA1CBD11C0F7C0A0044B50A /* UIActivityIndicatorView+Rx.swift */; };
		9BA1CBFE1C0F84C40044B50A /* UIActivityIndicatorView+Rx.swift in Sources */ = {isa = PBXBuildFile; fileRef = 9BA1CBD11C0F7C0A0044B50A /* UIActivityIndicatorView+Rx.swift */; };
		9D71C4D21BF08191006E8F59 /* UIButton+Rx.swift in Sources */ = {isa = PBXBuildFile; fileRef = C88254061B8A752B00B02D69 /* UIButton+Rx.swift */; };
		B1B7C3BD1BDD39DB0076934E /* TakeLast.swift in Sources */ = {isa = PBXBuildFile; fileRef = B1B7C3BC1BDD39DB0076934E /* TakeLast.swift */; };
		B1B7C3BE1BDD39DB0076934E /* TakeLast.swift in Sources */ = {isa = PBXBuildFile; fileRef = B1B7C3BC1BDD39DB0076934E /* TakeLast.swift */; };
		B1B7C3BF1BDD39DB0076934E /* TakeLast.swift in Sources */ = {isa = PBXBuildFile; fileRef = B1B7C3BC1BDD39DB0076934E /* TakeLast.swift */; };
		B1B7C3C01BDD39DB0076934E /* TakeLast.swift in Sources */ = {isa = PBXBuildFile; fileRef = B1B7C3BC1BDD39DB0076934E /* TakeLast.swift */; };
		B1D8998F1BF653410027B05C /* Timeout.swift in Sources */ = {isa = PBXBuildFile; fileRef = B1D8998E1BF653410027B05C /* Timeout.swift */; };
		B1D899901BF653410027B05C /* Timeout.swift in Sources */ = {isa = PBXBuildFile; fileRef = B1D8998E1BF653410027B05C /* Timeout.swift */; };
		B1D899911BF653410027B05C /* Timeout.swift in Sources */ = {isa = PBXBuildFile; fileRef = B1D8998E1BF653410027B05C /* Timeout.swift */; };
		B1D899921BF653410027B05C /* Timeout.swift in Sources */ = {isa = PBXBuildFile; fileRef = B1D8998E1BF653410027B05C /* Timeout.swift */; };
		C807F3621C2ACED300017910 /* TestSchedulerVirtualTimeConverter.swift in Sources */ = {isa = PBXBuildFile; fileRef = C807F3611C2ACED300017910 /* TestSchedulerVirtualTimeConverter.swift */; };
		C807F3631C2ACED300017910 /* TestSchedulerVirtualTimeConverter.swift in Sources */ = {isa = PBXBuildFile; fileRef = C807F3611C2ACED300017910 /* TestSchedulerVirtualTimeConverter.swift */; };
		C807F3641C2ACED300017910 /* TestSchedulerVirtualTimeConverter.swift in Sources */ = {isa = PBXBuildFile; fileRef = C807F3611C2ACED300017910 /* TestSchedulerVirtualTimeConverter.swift */; };
		C807F3651C2ACED300017910 /* TestSchedulerVirtualTimeConverter.swift in Sources */ = {isa = PBXBuildFile; fileRef = C807F3611C2ACED300017910 /* TestSchedulerVirtualTimeConverter.swift */; };
		C8093CC51B8A72BE0088E94D /* Cancelable.swift in Sources */ = {isa = PBXBuildFile; fileRef = C8093C491B8A72BE0088E94D /* Cancelable.swift */; };
		C8093CC61B8A72BE0088E94D /* Cancelable.swift in Sources */ = {isa = PBXBuildFile; fileRef = C8093C491B8A72BE0088E94D /* Cancelable.swift */; };
		C8093CC71B8A72BE0088E94D /* AsyncLock.swift in Sources */ = {isa = PBXBuildFile; fileRef = C8093C4B1B8A72BE0088E94D /* AsyncLock.swift */; };
		C8093CC81B8A72BE0088E94D /* AsyncLock.swift in Sources */ = {isa = PBXBuildFile; fileRef = C8093C4B1B8A72BE0088E94D /* AsyncLock.swift */; };
		C8093CC91B8A72BE0088E94D /* Lock.swift in Sources */ = {isa = PBXBuildFile; fileRef = C8093C4C1B8A72BE0088E94D /* Lock.swift */; };
		C8093CCA1B8A72BE0088E94D /* Lock.swift in Sources */ = {isa = PBXBuildFile; fileRef = C8093C4C1B8A72BE0088E94D /* Lock.swift */; };
		C8093CCB1B8A72BE0088E94D /* ConnectableObservableType.swift in Sources */ = {isa = PBXBuildFile; fileRef = C8093C4D1B8A72BE0088E94D /* ConnectableObservableType.swift */; };
		C8093CCC1B8A72BE0088E94D /* ConnectableObservableType.swift in Sources */ = {isa = PBXBuildFile; fileRef = C8093C4D1B8A72BE0088E94D /* ConnectableObservableType.swift */; };
		C8093CCD1B8A72BE0088E94D /* Bag.swift in Sources */ = {isa = PBXBuildFile; fileRef = C8093C4F1B8A72BE0088E94D /* Bag.swift */; };
		C8093CCE1B8A72BE0088E94D /* Bag.swift in Sources */ = {isa = PBXBuildFile; fileRef = C8093C4F1B8A72BE0088E94D /* Bag.swift */; };
		C8093CCF1B8A72BE0088E94D /* InfiniteSequence.swift in Sources */ = {isa = PBXBuildFile; fileRef = C8093C501B8A72BE0088E94D /* InfiniteSequence.swift */; };
		C8093CD01B8A72BE0088E94D /* InfiniteSequence.swift in Sources */ = {isa = PBXBuildFile; fileRef = C8093C501B8A72BE0088E94D /* InfiniteSequence.swift */; };
		C8093CD11B8A72BE0088E94D /* Queue.swift in Sources */ = {isa = PBXBuildFile; fileRef = C8093C511B8A72BE0088E94D /* Queue.swift */; };
		C8093CD21B8A72BE0088E94D /* Queue.swift in Sources */ = {isa = PBXBuildFile; fileRef = C8093C511B8A72BE0088E94D /* Queue.swift */; };
		C8093CD31B8A72BE0088E94D /* Disposable.swift in Sources */ = {isa = PBXBuildFile; fileRef = C8093C521B8A72BE0088E94D /* Disposable.swift */; };
		C8093CD41B8A72BE0088E94D /* Disposable.swift in Sources */ = {isa = PBXBuildFile; fileRef = C8093C521B8A72BE0088E94D /* Disposable.swift */; };
		C8093CD51B8A72BE0088E94D /* AnonymousDisposable.swift in Sources */ = {isa = PBXBuildFile; fileRef = C8093C541B8A72BE0088E94D /* AnonymousDisposable.swift */; };
		C8093CD61B8A72BE0088E94D /* AnonymousDisposable.swift in Sources */ = {isa = PBXBuildFile; fileRef = C8093C541B8A72BE0088E94D /* AnonymousDisposable.swift */; };
		C8093CD71B8A72BE0088E94D /* BinaryDisposable.swift in Sources */ = {isa = PBXBuildFile; fileRef = C8093C551B8A72BE0088E94D /* BinaryDisposable.swift */; };
		C8093CD81B8A72BE0088E94D /* BinaryDisposable.swift in Sources */ = {isa = PBXBuildFile; fileRef = C8093C551B8A72BE0088E94D /* BinaryDisposable.swift */; };
		C8093CDB1B8A72BE0088E94D /* CompositeDisposable.swift in Sources */ = {isa = PBXBuildFile; fileRef = C8093C571B8A72BE0088E94D /* CompositeDisposable.swift */; };
		C8093CDC1B8A72BE0088E94D /* CompositeDisposable.swift in Sources */ = {isa = PBXBuildFile; fileRef = C8093C571B8A72BE0088E94D /* CompositeDisposable.swift */; };
		C8093CDD1B8A72BE0088E94D /* DisposeBag.swift in Sources */ = {isa = PBXBuildFile; fileRef = C8093C581B8A72BE0088E94D /* DisposeBag.swift */; };
		C8093CDE1B8A72BE0088E94D /* DisposeBag.swift in Sources */ = {isa = PBXBuildFile; fileRef = C8093C581B8A72BE0088E94D /* DisposeBag.swift */; };
		C8093CDF1B8A72BE0088E94D /* DisposeBase.swift in Sources */ = {isa = PBXBuildFile; fileRef = C8093C591B8A72BE0088E94D /* DisposeBase.swift */; };
		C8093CE01B8A72BE0088E94D /* DisposeBase.swift in Sources */ = {isa = PBXBuildFile; fileRef = C8093C591B8A72BE0088E94D /* DisposeBase.swift */; };
		C8093CE11B8A72BE0088E94D /* NAryDisposable.swift in Sources */ = {isa = PBXBuildFile; fileRef = C8093C5A1B8A72BE0088E94D /* NAryDisposable.swift */; };
		C8093CE21B8A72BE0088E94D /* NAryDisposable.swift in Sources */ = {isa = PBXBuildFile; fileRef = C8093C5A1B8A72BE0088E94D /* NAryDisposable.swift */; };
		C8093CE51B8A72BE0088E94D /* NopDisposable.swift in Sources */ = {isa = PBXBuildFile; fileRef = C8093C5C1B8A72BE0088E94D /* NopDisposable.swift */; };
		C8093CE61B8A72BE0088E94D /* NopDisposable.swift in Sources */ = {isa = PBXBuildFile; fileRef = C8093C5C1B8A72BE0088E94D /* NopDisposable.swift */; };
		C8093CE71B8A72BE0088E94D /* ScheduledDisposable.swift in Sources */ = {isa = PBXBuildFile; fileRef = C8093C5D1B8A72BE0088E94D /* ScheduledDisposable.swift */; };
		C8093CE81B8A72BE0088E94D /* ScheduledDisposable.swift in Sources */ = {isa = PBXBuildFile; fileRef = C8093C5D1B8A72BE0088E94D /* ScheduledDisposable.swift */; };
		C8093CEB1B8A72BE0088E94D /* SerialDisposable.swift in Sources */ = {isa = PBXBuildFile; fileRef = C8093C5F1B8A72BE0088E94D /* SerialDisposable.swift */; };
		C8093CEC1B8A72BE0088E94D /* SerialDisposable.swift in Sources */ = {isa = PBXBuildFile; fileRef = C8093C5F1B8A72BE0088E94D /* SerialDisposable.swift */; };
		C8093CED1B8A72BE0088E94D /* SingleAssignmentDisposable.swift in Sources */ = {isa = PBXBuildFile; fileRef = C8093C601B8A72BE0088E94D /* SingleAssignmentDisposable.swift */; };
		C8093CEE1B8A72BE0088E94D /* SingleAssignmentDisposable.swift in Sources */ = {isa = PBXBuildFile; fileRef = C8093C601B8A72BE0088E94D /* SingleAssignmentDisposable.swift */; };
		C8093CEF1B8A72BE0088E94D /* StableCompositeDisposable.swift in Sources */ = {isa = PBXBuildFile; fileRef = C8093C611B8A72BE0088E94D /* StableCompositeDisposable.swift */; };
		C8093CF01B8A72BE0088E94D /* StableCompositeDisposable.swift in Sources */ = {isa = PBXBuildFile; fileRef = C8093C611B8A72BE0088E94D /* StableCompositeDisposable.swift */; };
		C8093CF31B8A72BE0088E94D /* Errors.swift in Sources */ = {isa = PBXBuildFile; fileRef = C8093C631B8A72BE0088E94D /* Errors.swift */; };
		C8093CF41B8A72BE0088E94D /* Errors.swift in Sources */ = {isa = PBXBuildFile; fileRef = C8093C631B8A72BE0088E94D /* Errors.swift */; };
		C8093CF51B8A72BE0088E94D /* Event.swift in Sources */ = {isa = PBXBuildFile; fileRef = C8093C641B8A72BE0088E94D /* Event.swift */; };
		C8093CF61B8A72BE0088E94D /* Event.swift in Sources */ = {isa = PBXBuildFile; fileRef = C8093C641B8A72BE0088E94D /* Event.swift */; };
		C8093CF71B8A72BE0088E94D /* ImmediateSchedulerType.swift in Sources */ = {isa = PBXBuildFile; fileRef = C8093C651B8A72BE0088E94D /* ImmediateSchedulerType.swift */; };
		C8093CF81B8A72BE0088E94D /* ImmediateSchedulerType.swift in Sources */ = {isa = PBXBuildFile; fileRef = C8093C651B8A72BE0088E94D /* ImmediateSchedulerType.swift */; };
		C8093CFB1B8A72BE0088E94D /* Observable+Extensions.swift in Sources */ = {isa = PBXBuildFile; fileRef = C8093C671B8A72BE0088E94D /* Observable+Extensions.swift */; };
		C8093CFC1B8A72BE0088E94D /* Observable+Extensions.swift in Sources */ = {isa = PBXBuildFile; fileRef = C8093C671B8A72BE0088E94D /* Observable+Extensions.swift */; };
		C8093CFD1B8A72BE0088E94D /* Observable.swift in Sources */ = {isa = PBXBuildFile; fileRef = C8093C681B8A72BE0088E94D /* Observable.swift */; };
		C8093CFE1B8A72BE0088E94D /* Observable.swift in Sources */ = {isa = PBXBuildFile; fileRef = C8093C681B8A72BE0088E94D /* Observable.swift */; };
		C8093CFF1B8A72BE0088E94D /* Amb.swift in Sources */ = {isa = PBXBuildFile; fileRef = C8093C6B1B8A72BE0088E94D /* Amb.swift */; };
		C8093D001B8A72BE0088E94D /* Amb.swift in Sources */ = {isa = PBXBuildFile; fileRef = C8093C6B1B8A72BE0088E94D /* Amb.swift */; };
		C8093D051B8A72BE0088E94D /* Catch.swift in Sources */ = {isa = PBXBuildFile; fileRef = C8093C6E1B8A72BE0088E94D /* Catch.swift */; };
		C8093D061B8A72BE0088E94D /* Catch.swift in Sources */ = {isa = PBXBuildFile; fileRef = C8093C6E1B8A72BE0088E94D /* Catch.swift */; };
		C8093D071B8A72BE0088E94D /* CombineLatest+arity.swift in Sources */ = {isa = PBXBuildFile; fileRef = C8093C6F1B8A72BE0088E94D /* CombineLatest+arity.swift */; };
		C8093D081B8A72BE0088E94D /* CombineLatest+arity.swift in Sources */ = {isa = PBXBuildFile; fileRef = C8093C6F1B8A72BE0088E94D /* CombineLatest+arity.swift */; };
		C8093D0B1B8A72BE0088E94D /* CombineLatest.swift in Sources */ = {isa = PBXBuildFile; fileRef = C8093C711B8A72BE0088E94D /* CombineLatest.swift */; };
		C8093D0C1B8A72BE0088E94D /* CombineLatest.swift in Sources */ = {isa = PBXBuildFile; fileRef = C8093C711B8A72BE0088E94D /* CombineLatest.swift */; };
		C8093D0D1B8A72BE0088E94D /* Concat.swift in Sources */ = {isa = PBXBuildFile; fileRef = C8093C721B8A72BE0088E94D /* Concat.swift */; };
		C8093D0E1B8A72BE0088E94D /* Concat.swift in Sources */ = {isa = PBXBuildFile; fileRef = C8093C721B8A72BE0088E94D /* Concat.swift */; };
		C8093D111B8A72BE0088E94D /* ConnectableObservable.swift in Sources */ = {isa = PBXBuildFile; fileRef = C8093C741B8A72BE0088E94D /* ConnectableObservable.swift */; };
		C8093D121B8A72BE0088E94D /* ConnectableObservable.swift in Sources */ = {isa = PBXBuildFile; fileRef = C8093C741B8A72BE0088E94D /* ConnectableObservable.swift */; };
		C8093D131B8A72BE0088E94D /* Debug.swift in Sources */ = {isa = PBXBuildFile; fileRef = C8093C751B8A72BE0088E94D /* Debug.swift */; };
		C8093D141B8A72BE0088E94D /* Debug.swift in Sources */ = {isa = PBXBuildFile; fileRef = C8093C751B8A72BE0088E94D /* Debug.swift */; };
		C8093D151B8A72BE0088E94D /* Deferred.swift in Sources */ = {isa = PBXBuildFile; fileRef = C8093C761B8A72BE0088E94D /* Deferred.swift */; };
		C8093D161B8A72BE0088E94D /* Deferred.swift in Sources */ = {isa = PBXBuildFile; fileRef = C8093C761B8A72BE0088E94D /* Deferred.swift */; };
		C8093D171B8A72BE0088E94D /* DelaySubscription.swift in Sources */ = {isa = PBXBuildFile; fileRef = C8093C771B8A72BE0088E94D /* DelaySubscription.swift */; };
		C8093D181B8A72BE0088E94D /* DelaySubscription.swift in Sources */ = {isa = PBXBuildFile; fileRef = C8093C771B8A72BE0088E94D /* DelaySubscription.swift */; };
		C8093D191B8A72BE0088E94D /* DistinctUntilChanged.swift in Sources */ = {isa = PBXBuildFile; fileRef = C8093C781B8A72BE0088E94D /* DistinctUntilChanged.swift */; };
		C8093D1A1B8A72BE0088E94D /* DistinctUntilChanged.swift in Sources */ = {isa = PBXBuildFile; fileRef = C8093C781B8A72BE0088E94D /* DistinctUntilChanged.swift */; };
		C8093D1B1B8A72BE0088E94D /* Do.swift in Sources */ = {isa = PBXBuildFile; fileRef = C8093C791B8A72BE0088E94D /* Do.swift */; };
		C8093D1C1B8A72BE0088E94D /* Do.swift in Sources */ = {isa = PBXBuildFile; fileRef = C8093C791B8A72BE0088E94D /* Do.swift */; };
		C8093D1D1B8A72BE0088E94D /* Filter.swift in Sources */ = {isa = PBXBuildFile; fileRef = C8093C7A1B8A72BE0088E94D /* Filter.swift */; };
		C8093D1E1B8A72BE0088E94D /* Filter.swift in Sources */ = {isa = PBXBuildFile; fileRef = C8093C7A1B8A72BE0088E94D /* Filter.swift */; };
		C8093D211B8A72BE0088E94D /* Map.swift in Sources */ = {isa = PBXBuildFile; fileRef = C8093C7C1B8A72BE0088E94D /* Map.swift */; };
		C8093D221B8A72BE0088E94D /* Map.swift in Sources */ = {isa = PBXBuildFile; fileRef = C8093C7C1B8A72BE0088E94D /* Map.swift */; };
		C8093D231B8A72BE0088E94D /* Merge.swift in Sources */ = {isa = PBXBuildFile; fileRef = C8093C7D1B8A72BE0088E94D /* Merge.swift */; };
		C8093D241B8A72BE0088E94D /* Merge.swift in Sources */ = {isa = PBXBuildFile; fileRef = C8093C7D1B8A72BE0088E94D /* Merge.swift */; };
		C8093D251B8A72BE0088E94D /* Multicast.swift in Sources */ = {isa = PBXBuildFile; fileRef = C8093C7E1B8A72BE0088E94D /* Multicast.swift */; };
		C8093D261B8A72BE0088E94D /* Multicast.swift in Sources */ = {isa = PBXBuildFile; fileRef = C8093C7E1B8A72BE0088E94D /* Multicast.swift */; };
		C8093D291B8A72BE0088E94D /* ObserveOn.swift in Sources */ = {isa = PBXBuildFile; fileRef = C8093C801B8A72BE0088E94D /* ObserveOn.swift */; };
		C8093D2A1B8A72BE0088E94D /* ObserveOn.swift in Sources */ = {isa = PBXBuildFile; fileRef = C8093C801B8A72BE0088E94D /* ObserveOn.swift */; };
		C8093D2B1B8A72BE0088E94D /* ObserveOnSerialDispatchQueue.swift in Sources */ = {isa = PBXBuildFile; fileRef = C8093C811B8A72BE0088E94D /* ObserveOnSerialDispatchQueue.swift */; };
		C8093D2C1B8A72BE0088E94D /* ObserveOnSerialDispatchQueue.swift in Sources */ = {isa = PBXBuildFile; fileRef = C8093C811B8A72BE0088E94D /* ObserveOnSerialDispatchQueue.swift */; };
		C8093D2F1B8A72BE0088E94D /* Producer.swift in Sources */ = {isa = PBXBuildFile; fileRef = C8093C831B8A72BE0088E94D /* Producer.swift */; };
		C8093D301B8A72BE0088E94D /* Producer.swift in Sources */ = {isa = PBXBuildFile; fileRef = C8093C831B8A72BE0088E94D /* Producer.swift */; };
		C8093D311B8A72BE0088E94D /* Reduce.swift in Sources */ = {isa = PBXBuildFile; fileRef = C8093C841B8A72BE0088E94D /* Reduce.swift */; };
		C8093D321B8A72BE0088E94D /* Reduce.swift in Sources */ = {isa = PBXBuildFile; fileRef = C8093C841B8A72BE0088E94D /* Reduce.swift */; };
		C8093D331B8A72BE0088E94D /* RefCount.swift in Sources */ = {isa = PBXBuildFile; fileRef = C8093C851B8A72BE0088E94D /* RefCount.swift */; };
		C8093D341B8A72BE0088E94D /* RefCount.swift in Sources */ = {isa = PBXBuildFile; fileRef = C8093C851B8A72BE0088E94D /* RefCount.swift */; };
		C8093D351B8A72BE0088E94D /* Sample.swift in Sources */ = {isa = PBXBuildFile; fileRef = C8093C861B8A72BE0088E94D /* Sample.swift */; };
		C8093D361B8A72BE0088E94D /* Sample.swift in Sources */ = {isa = PBXBuildFile; fileRef = C8093C861B8A72BE0088E94D /* Sample.swift */; };
		C8093D371B8A72BE0088E94D /* Scan.swift in Sources */ = {isa = PBXBuildFile; fileRef = C8093C871B8A72BE0088E94D /* Scan.swift */; };
		C8093D381B8A72BE0088E94D /* Scan.swift in Sources */ = {isa = PBXBuildFile; fileRef = C8093C871B8A72BE0088E94D /* Scan.swift */; };
		C8093D391B8A72BE0088E94D /* Sink.swift in Sources */ = {isa = PBXBuildFile; fileRef = C8093C881B8A72BE0088E94D /* Sink.swift */; };
		C8093D3A1B8A72BE0088E94D /* Sink.swift in Sources */ = {isa = PBXBuildFile; fileRef = C8093C881B8A72BE0088E94D /* Sink.swift */; };
		C8093D3B1B8A72BE0088E94D /* Skip.swift in Sources */ = {isa = PBXBuildFile; fileRef = C8093C891B8A72BE0088E94D /* Skip.swift */; };
		C8093D3C1B8A72BE0088E94D /* Skip.swift in Sources */ = {isa = PBXBuildFile; fileRef = C8093C891B8A72BE0088E94D /* Skip.swift */; };
		C8093D3D1B8A72BE0088E94D /* StartWith.swift in Sources */ = {isa = PBXBuildFile; fileRef = C8093C8A1B8A72BE0088E94D /* StartWith.swift */; };
		C8093D3E1B8A72BE0088E94D /* StartWith.swift in Sources */ = {isa = PBXBuildFile; fileRef = C8093C8A1B8A72BE0088E94D /* StartWith.swift */; };
		C8093D3F1B8A72BE0088E94D /* SubscribeOn.swift in Sources */ = {isa = PBXBuildFile; fileRef = C8093C8B1B8A72BE0088E94D /* SubscribeOn.swift */; };
		C8093D401B8A72BE0088E94D /* SubscribeOn.swift in Sources */ = {isa = PBXBuildFile; fileRef = C8093C8B1B8A72BE0088E94D /* SubscribeOn.swift */; };
		C8093D411B8A72BE0088E94D /* Switch.swift in Sources */ = {isa = PBXBuildFile; fileRef = C8093C8C1B8A72BE0088E94D /* Switch.swift */; };
		C8093D421B8A72BE0088E94D /* Switch.swift in Sources */ = {isa = PBXBuildFile; fileRef = C8093C8C1B8A72BE0088E94D /* Switch.swift */; };
		C8093D431B8A72BE0088E94D /* Take.swift in Sources */ = {isa = PBXBuildFile; fileRef = C8093C8D1B8A72BE0088E94D /* Take.swift */; };
		C8093D441B8A72BE0088E94D /* Take.swift in Sources */ = {isa = PBXBuildFile; fileRef = C8093C8D1B8A72BE0088E94D /* Take.swift */; };
		C8093D451B8A72BE0088E94D /* TakeUntil.swift in Sources */ = {isa = PBXBuildFile; fileRef = C8093C8E1B8A72BE0088E94D /* TakeUntil.swift */; };
		C8093D461B8A72BE0088E94D /* TakeUntil.swift in Sources */ = {isa = PBXBuildFile; fileRef = C8093C8E1B8A72BE0088E94D /* TakeUntil.swift */; };
		C8093D471B8A72BE0088E94D /* TakeWhile.swift in Sources */ = {isa = PBXBuildFile; fileRef = C8093C8F1B8A72BE0088E94D /* TakeWhile.swift */; };
		C8093D481B8A72BE0088E94D /* TakeWhile.swift in Sources */ = {isa = PBXBuildFile; fileRef = C8093C8F1B8A72BE0088E94D /* TakeWhile.swift */; };
		C8093D491B8A72BE0088E94D /* Throttle.swift in Sources */ = {isa = PBXBuildFile; fileRef = C8093C901B8A72BE0088E94D /* Throttle.swift */; };
		C8093D4A1B8A72BE0088E94D /* Throttle.swift in Sources */ = {isa = PBXBuildFile; fileRef = C8093C901B8A72BE0088E94D /* Throttle.swift */; };
		C8093D4B1B8A72BE0088E94D /* Timer.swift in Sources */ = {isa = PBXBuildFile; fileRef = C8093C911B8A72BE0088E94D /* Timer.swift */; };
		C8093D4C1B8A72BE0088E94D /* Timer.swift in Sources */ = {isa = PBXBuildFile; fileRef = C8093C911B8A72BE0088E94D /* Timer.swift */; };
		C8093D4D1B8A72BE0088E94D /* Zip+arity.swift in Sources */ = {isa = PBXBuildFile; fileRef = C8093C921B8A72BE0088E94D /* Zip+arity.swift */; };
		C8093D4E1B8A72BE0088E94D /* Zip+arity.swift in Sources */ = {isa = PBXBuildFile; fileRef = C8093C921B8A72BE0088E94D /* Zip+arity.swift */; };
		C8093D511B8A72BE0088E94D /* Zip.swift in Sources */ = {isa = PBXBuildFile; fileRef = C8093C941B8A72BE0088E94D /* Zip.swift */; };
		C8093D521B8A72BE0088E94D /* Zip.swift in Sources */ = {isa = PBXBuildFile; fileRef = C8093C941B8A72BE0088E94D /* Zip.swift */; };
		C8093D531B8A72BE0088E94D /* Observable+Aggregate.swift in Sources */ = {isa = PBXBuildFile; fileRef = C8093C951B8A72BE0088E94D /* Observable+Aggregate.swift */; };
		C8093D541B8A72BE0088E94D /* Observable+Aggregate.swift in Sources */ = {isa = PBXBuildFile; fileRef = C8093C951B8A72BE0088E94D /* Observable+Aggregate.swift */; };
		C8093D551B8A72BE0088E94D /* Observable+Binding.swift in Sources */ = {isa = PBXBuildFile; fileRef = C8093C961B8A72BE0088E94D /* Observable+Binding.swift */; };
		C8093D561B8A72BE0088E94D /* Observable+Binding.swift in Sources */ = {isa = PBXBuildFile; fileRef = C8093C961B8A72BE0088E94D /* Observable+Binding.swift */; };
		C8093D571B8A72BE0088E94D /* Observable+Concurrency.swift in Sources */ = {isa = PBXBuildFile; fileRef = C8093C971B8A72BE0088E94D /* Observable+Concurrency.swift */; };
		C8093D581B8A72BE0088E94D /* Observable+Concurrency.swift in Sources */ = {isa = PBXBuildFile; fileRef = C8093C971B8A72BE0088E94D /* Observable+Concurrency.swift */; };
		C8093D591B8A72BE0088E94D /* Observable+Creation.swift in Sources */ = {isa = PBXBuildFile; fileRef = C8093C981B8A72BE0088E94D /* Observable+Creation.swift */; };
		C8093D5A1B8A72BE0088E94D /* Observable+Creation.swift in Sources */ = {isa = PBXBuildFile; fileRef = C8093C981B8A72BE0088E94D /* Observable+Creation.swift */; };
		C8093D5B1B8A72BE0088E94D /* Observable+Debug.swift in Sources */ = {isa = PBXBuildFile; fileRef = C8093C991B8A72BE0088E94D /* Observable+Debug.swift */; };
		C8093D5C1B8A72BE0088E94D /* Observable+Debug.swift in Sources */ = {isa = PBXBuildFile; fileRef = C8093C991B8A72BE0088E94D /* Observable+Debug.swift */; };
		C8093D5D1B8A72BE0088E94D /* Observable+Multiple.swift in Sources */ = {isa = PBXBuildFile; fileRef = C8093C9A1B8A72BE0088E94D /* Observable+Multiple.swift */; };
		C8093D5E1B8A72BE0088E94D /* Observable+Multiple.swift in Sources */ = {isa = PBXBuildFile; fileRef = C8093C9A1B8A72BE0088E94D /* Observable+Multiple.swift */; };
		C8093D5F1B8A72BE0088E94D /* Observable+Single.swift in Sources */ = {isa = PBXBuildFile; fileRef = C8093C9B1B8A72BE0088E94D /* Observable+Single.swift */; };
		C8093D601B8A72BE0088E94D /* Observable+Single.swift in Sources */ = {isa = PBXBuildFile; fileRef = C8093C9B1B8A72BE0088E94D /* Observable+Single.swift */; };
		C8093D611B8A72BE0088E94D /* Observable+StandardSequenceOperators.swift in Sources */ = {isa = PBXBuildFile; fileRef = C8093C9C1B8A72BE0088E94D /* Observable+StandardSequenceOperators.swift */; };
		C8093D621B8A72BE0088E94D /* Observable+StandardSequenceOperators.swift in Sources */ = {isa = PBXBuildFile; fileRef = C8093C9C1B8A72BE0088E94D /* Observable+StandardSequenceOperators.swift */; };
		C8093D631B8A72BE0088E94D /* Observable+Time.swift in Sources */ = {isa = PBXBuildFile; fileRef = C8093C9D1B8A72BE0088E94D /* Observable+Time.swift */; };
		C8093D641B8A72BE0088E94D /* Observable+Time.swift in Sources */ = {isa = PBXBuildFile; fileRef = C8093C9D1B8A72BE0088E94D /* Observable+Time.swift */; };
		C8093D651B8A72BE0088E94D /* ObservableType.swift in Sources */ = {isa = PBXBuildFile; fileRef = C8093C9E1B8A72BE0088E94D /* ObservableType.swift */; };
		C8093D661B8A72BE0088E94D /* ObservableType.swift in Sources */ = {isa = PBXBuildFile; fileRef = C8093C9E1B8A72BE0088E94D /* ObservableType.swift */; };
		C8093D691B8A72BE0088E94D /* AnyObserver.swift in Sources */ = {isa = PBXBuildFile; fileRef = C8093CA01B8A72BE0088E94D /* AnyObserver.swift */; };
		C8093D6A1B8A72BE0088E94D /* AnyObserver.swift in Sources */ = {isa = PBXBuildFile; fileRef = C8093CA01B8A72BE0088E94D /* AnyObserver.swift */; };
		C8093D6B1B8A72BE0088E94D /* AnonymousObserver.swift in Sources */ = {isa = PBXBuildFile; fileRef = C8093CA21B8A72BE0088E94D /* AnonymousObserver.swift */; };
		C8093D6C1B8A72BE0088E94D /* AnonymousObserver.swift in Sources */ = {isa = PBXBuildFile; fileRef = C8093CA21B8A72BE0088E94D /* AnonymousObserver.swift */; };
		C8093D731B8A72BE0088E94D /* ObserverBase.swift in Sources */ = {isa = PBXBuildFile; fileRef = C8093CA61B8A72BE0088E94D /* ObserverBase.swift */; };
		C8093D741B8A72BE0088E94D /* ObserverBase.swift in Sources */ = {isa = PBXBuildFile; fileRef = C8093CA61B8A72BE0088E94D /* ObserverBase.swift */; };
		C8093D791B8A72BE0088E94D /* TailRecursiveSink.swift in Sources */ = {isa = PBXBuildFile; fileRef = C8093CA91B8A72BE0088E94D /* TailRecursiveSink.swift */; };
		C8093D7A1B8A72BE0088E94D /* TailRecursiveSink.swift in Sources */ = {isa = PBXBuildFile; fileRef = C8093CA91B8A72BE0088E94D /* TailRecursiveSink.swift */; };
		C8093D7D1B8A72BE0088E94D /* ObserverType.swift in Sources */ = {isa = PBXBuildFile; fileRef = C8093CAB1B8A72BE0088E94D /* ObserverType.swift */; };
		C8093D7E1B8A72BE0088E94D /* ObserverType.swift in Sources */ = {isa = PBXBuildFile; fileRef = C8093CAB1B8A72BE0088E94D /* ObserverType.swift */; };
		C8093D851B8A72BE0088E94D /* Rx.swift in Sources */ = {isa = PBXBuildFile; fileRef = C8093CAF1B8A72BE0088E94D /* Rx.swift */; };
		C8093D861B8A72BE0088E94D /* Rx.swift in Sources */ = {isa = PBXBuildFile; fileRef = C8093CAF1B8A72BE0088E94D /* Rx.swift */; };
		C8093D871B8A72BE0088E94D /* RxMutableBox.swift in Sources */ = {isa = PBXBuildFile; fileRef = C8093CB01B8A72BE0088E94D /* RxMutableBox.swift */; };
		C8093D881B8A72BE0088E94D /* RxMutableBox.swift in Sources */ = {isa = PBXBuildFile; fileRef = C8093CB01B8A72BE0088E94D /* RxMutableBox.swift */; };
		C8093D8D1B8A72BE0088E94D /* SchedulerType.swift in Sources */ = {isa = PBXBuildFile; fileRef = C8093CB31B8A72BE0088E94D /* SchedulerType.swift */; };
		C8093D8E1B8A72BE0088E94D /* SchedulerType.swift in Sources */ = {isa = PBXBuildFile; fileRef = C8093CB31B8A72BE0088E94D /* SchedulerType.swift */; };
		C8093D8F1B8A72BE0088E94D /* ConcurrentDispatchQueueScheduler.swift in Sources */ = {isa = PBXBuildFile; fileRef = C8093CB51B8A72BE0088E94D /* ConcurrentDispatchQueueScheduler.swift */; };
		C8093D901B8A72BE0088E94D /* ConcurrentDispatchQueueScheduler.swift in Sources */ = {isa = PBXBuildFile; fileRef = C8093CB51B8A72BE0088E94D /* ConcurrentDispatchQueueScheduler.swift */; };
		C8093D931B8A72BE0088E94D /* MainScheduler.swift in Sources */ = {isa = PBXBuildFile; fileRef = C8093CB71B8A72BE0088E94D /* MainScheduler.swift */; };
		C8093D941B8A72BE0088E94D /* MainScheduler.swift in Sources */ = {isa = PBXBuildFile; fileRef = C8093CB71B8A72BE0088E94D /* MainScheduler.swift */; };
		C8093D951B8A72BE0088E94D /* OperationQueueScheduler.swift in Sources */ = {isa = PBXBuildFile; fileRef = C8093CB81B8A72BE0088E94D /* OperationQueueScheduler.swift */; };
		C8093D961B8A72BE0088E94D /* OperationQueueScheduler.swift in Sources */ = {isa = PBXBuildFile; fileRef = C8093CB81B8A72BE0088E94D /* OperationQueueScheduler.swift */; };
		C8093D971B8A72BE0088E94D /* RecursiveScheduler.swift in Sources */ = {isa = PBXBuildFile; fileRef = C8093CB91B8A72BE0088E94D /* RecursiveScheduler.swift */; };
		C8093D981B8A72BE0088E94D /* RecursiveScheduler.swift in Sources */ = {isa = PBXBuildFile; fileRef = C8093CB91B8A72BE0088E94D /* RecursiveScheduler.swift */; };
		C8093D9B1B8A72BE0088E94D /* SchedulerServices+Emulation.swift in Sources */ = {isa = PBXBuildFile; fileRef = C8093CBB1B8A72BE0088E94D /* SchedulerServices+Emulation.swift */; };
		C8093D9C1B8A72BE0088E94D /* SchedulerServices+Emulation.swift in Sources */ = {isa = PBXBuildFile; fileRef = C8093CBB1B8A72BE0088E94D /* SchedulerServices+Emulation.swift */; };
		C8093D9D1B8A72BE0088E94D /* SerialDispatchQueueScheduler.swift in Sources */ = {isa = PBXBuildFile; fileRef = C8093CBC1B8A72BE0088E94D /* SerialDispatchQueueScheduler.swift */; };
		C8093D9E1B8A72BE0088E94D /* SerialDispatchQueueScheduler.swift in Sources */ = {isa = PBXBuildFile; fileRef = C8093CBC1B8A72BE0088E94D /* SerialDispatchQueueScheduler.swift */; };
		C8093D9F1B8A72BE0088E94D /* BehaviorSubject.swift in Sources */ = {isa = PBXBuildFile; fileRef = C8093CBE1B8A72BE0088E94D /* BehaviorSubject.swift */; };
		C8093DA01B8A72BE0088E94D /* BehaviorSubject.swift in Sources */ = {isa = PBXBuildFile; fileRef = C8093CBE1B8A72BE0088E94D /* BehaviorSubject.swift */; };
		C8093DA11B8A72BE0088E94D /* PublishSubject.swift in Sources */ = {isa = PBXBuildFile; fileRef = C8093CBF1B8A72BE0088E94D /* PublishSubject.swift */; };
		C8093DA21B8A72BE0088E94D /* PublishSubject.swift in Sources */ = {isa = PBXBuildFile; fileRef = C8093CBF1B8A72BE0088E94D /* PublishSubject.swift */; };
		C8093DA31B8A72BE0088E94D /* ReplaySubject.swift in Sources */ = {isa = PBXBuildFile; fileRef = C8093CC01B8A72BE0088E94D /* ReplaySubject.swift */; };
		C8093DA41B8A72BE0088E94D /* ReplaySubject.swift in Sources */ = {isa = PBXBuildFile; fileRef = C8093CC01B8A72BE0088E94D /* ReplaySubject.swift */; };
		C8093DA51B8A72BE0088E94D /* SubjectType.swift in Sources */ = {isa = PBXBuildFile; fileRef = C8093CC11B8A72BE0088E94D /* SubjectType.swift */; };
		C8093DA61B8A72BE0088E94D /* SubjectType.swift in Sources */ = {isa = PBXBuildFile; fileRef = C8093CC11B8A72BE0088E94D /* SubjectType.swift */; };
		C8093DA71B8A72BE0088E94D /* Variable.swift in Sources */ = {isa = PBXBuildFile; fileRef = C8093CC21B8A72BE0088E94D /* Variable.swift */; };
		C8093DA81B8A72BE0088E94D /* Variable.swift in Sources */ = {isa = PBXBuildFile; fileRef = C8093CC21B8A72BE0088E94D /* Variable.swift */; };
		C8093ECF1B8A732E0088E94D /* _RX.h in Headers */ = {isa = PBXBuildFile; fileRef = C8093E821B8A732E0088E94D /* _RX.h */; settings = {ATTRIBUTES = (Public, ); }; };
		C8093ED11B8A732E0088E94D /* _RX.m in Sources */ = {isa = PBXBuildFile; fileRef = C8093E831B8A732E0088E94D /* _RX.m */; };
		C8093ED21B8A732E0088E94D /* _RX.m in Sources */ = {isa = PBXBuildFile; fileRef = C8093E831B8A732E0088E94D /* _RX.m */; };
		C8093ED31B8A732E0088E94D /* _RXDelegateProxy.h in Headers */ = {isa = PBXBuildFile; fileRef = C8093E841B8A732E0088E94D /* _RXDelegateProxy.h */; settings = {ATTRIBUTES = (Public, ); }; };
		C8093ED51B8A732E0088E94D /* _RXDelegateProxy.m in Sources */ = {isa = PBXBuildFile; fileRef = C8093E851B8A732E0088E94D /* _RXDelegateProxy.m */; };
		C8093ED61B8A732E0088E94D /* _RXDelegateProxy.m in Sources */ = {isa = PBXBuildFile; fileRef = C8093E851B8A732E0088E94D /* _RXDelegateProxy.m */; };
		C8093ED71B8A732E0088E94D /* _RXKVOObserver.h in Headers */ = {isa = PBXBuildFile; fileRef = C8093E861B8A732E0088E94D /* _RXKVOObserver.h */; settings = {ATTRIBUTES = (Public, ); }; };
		C8093ED91B8A732E0088E94D /* _RXKVOObserver.m in Sources */ = {isa = PBXBuildFile; fileRef = C8093E871B8A732E0088E94D /* _RXKVOObserver.m */; };
		C8093EDA1B8A732E0088E94D /* _RXKVOObserver.m in Sources */ = {isa = PBXBuildFile; fileRef = C8093E871B8A732E0088E94D /* _RXKVOObserver.m */; };
		C8093EDF1B8A732E0088E94D /* CLLocationManager+Rx.swift in Sources */ = {isa = PBXBuildFile; fileRef = C8093E8A1B8A732E0088E94D /* CLLocationManager+Rx.swift */; };
		C8093EE01B8A732E0088E94D /* CLLocationManager+Rx.swift in Sources */ = {isa = PBXBuildFile; fileRef = C8093E8A1B8A732E0088E94D /* CLLocationManager+Rx.swift */; };
		C8093EE11B8A732E0088E94D /* DelegateProxy.swift in Sources */ = {isa = PBXBuildFile; fileRef = C8093E8B1B8A732E0088E94D /* DelegateProxy.swift */; };
		C8093EE21B8A732E0088E94D /* DelegateProxy.swift in Sources */ = {isa = PBXBuildFile; fileRef = C8093E8B1B8A732E0088E94D /* DelegateProxy.swift */; };
		C8093EE31B8A732E0088E94D /* DelegateProxyType.swift in Sources */ = {isa = PBXBuildFile; fileRef = C8093E8C1B8A732E0088E94D /* DelegateProxyType.swift */; };
		C8093EE41B8A732E0088E94D /* DelegateProxyType.swift in Sources */ = {isa = PBXBuildFile; fileRef = C8093E8C1B8A732E0088E94D /* DelegateProxyType.swift */; };
		C8093EE51B8A732E0088E94D /* Logging.swift in Sources */ = {isa = PBXBuildFile; fileRef = C8093E8D1B8A732E0088E94D /* Logging.swift */; };
		C8093EE61B8A732E0088E94D /* Logging.swift in Sources */ = {isa = PBXBuildFile; fileRef = C8093E8D1B8A732E0088E94D /* Logging.swift */; };
		C8093EE71B8A732E0088E94D /* ControlTarget.swift in Sources */ = {isa = PBXBuildFile; fileRef = C8093E901B8A732E0088E94D /* ControlTarget.swift */; };
		C8093EE81B8A732E0088E94D /* ControlTarget.swift in Sources */ = {isa = PBXBuildFile; fileRef = C8093E901B8A732E0088E94D /* ControlTarget.swift */; };
		C8093EED1B8A732E0088E94D /* KVOObservable.swift in Sources */ = {isa = PBXBuildFile; fileRef = C8093E931B8A732E0088E94D /* KVOObservable.swift */; };
		C8093EEE1B8A732E0088E94D /* KVOObservable.swift in Sources */ = {isa = PBXBuildFile; fileRef = C8093E931B8A732E0088E94D /* KVOObservable.swift */; };
		C8093EEF1B8A732E0088E94D /* KVOObserver.swift in Sources */ = {isa = PBXBuildFile; fileRef = C8093E941B8A732E0088E94D /* KVOObserver.swift */; };
		C8093EF01B8A732E0088E94D /* KVOObserver.swift in Sources */ = {isa = PBXBuildFile; fileRef = C8093E941B8A732E0088E94D /* KVOObserver.swift */; };
		C8093EF11B8A732E0088E94D /* NSNotificationCenter+Rx.swift in Sources */ = {isa = PBXBuildFile; fileRef = C8093E951B8A732E0088E94D /* NSNotificationCenter+Rx.swift */; };
		C8093EF21B8A732E0088E94D /* NSNotificationCenter+Rx.swift in Sources */ = {isa = PBXBuildFile; fileRef = C8093E951B8A732E0088E94D /* NSNotificationCenter+Rx.swift */; };
		C8093EF51B8A732E0088E94D /* NSObject+Rx.swift in Sources */ = {isa = PBXBuildFile; fileRef = C8093E971B8A732E0088E94D /* NSObject+Rx.swift */; };
		C8093EF61B8A732E0088E94D /* NSObject+Rx.swift in Sources */ = {isa = PBXBuildFile; fileRef = C8093E971B8A732E0088E94D /* NSObject+Rx.swift */; };
		C8093EF71B8A732E0088E94D /* NSURLSession+Rx.swift in Sources */ = {isa = PBXBuildFile; fileRef = C8093E981B8A732E0088E94D /* NSURLSession+Rx.swift */; };
		C8093EF81B8A732E0088E94D /* NSURLSession+Rx.swift in Sources */ = {isa = PBXBuildFile; fileRef = C8093E981B8A732E0088E94D /* NSURLSession+Rx.swift */; };
		C8093EF91B8A732E0088E94D /* RxCLLocationManagerDelegateProxy.swift in Sources */ = {isa = PBXBuildFile; fileRef = C8093E9A1B8A732E0088E94D /* RxCLLocationManagerDelegateProxy.swift */; };
		C8093EFA1B8A732E0088E94D /* RxCLLocationManagerDelegateProxy.swift in Sources */ = {isa = PBXBuildFile; fileRef = C8093E9A1B8A732E0088E94D /* RxCLLocationManagerDelegateProxy.swift */; };
		C8093EFB1B8A732E0088E94D /* RxCocoa.swift in Sources */ = {isa = PBXBuildFile; fileRef = C8093E9B1B8A732E0088E94D /* RxCocoa.swift */; };
		C8093EFC1B8A732E0088E94D /* RxCocoa.swift in Sources */ = {isa = PBXBuildFile; fileRef = C8093E9B1B8A732E0088E94D /* RxCocoa.swift */; };
		C8093EFD1B8A732E0088E94D /* RxTarget.swift in Sources */ = {isa = PBXBuildFile; fileRef = C8093E9C1B8A732E0088E94D /* RxTarget.swift */; };
		C8093EFE1B8A732E0088E94D /* RxTarget.swift in Sources */ = {isa = PBXBuildFile; fileRef = C8093E9C1B8A732E0088E94D /* RxTarget.swift */; };
		C8093F461B8A732E0088E94D /* NSButton+Rx.swift in Sources */ = {isa = PBXBuildFile; fileRef = C8093EC61B8A732E0088E94D /* NSButton+Rx.swift */; };
		C8093F481B8A732E0088E94D /* NSControl+Rx.swift in Sources */ = {isa = PBXBuildFile; fileRef = C8093EC71B8A732E0088E94D /* NSControl+Rx.swift */; };
		C8093F4A1B8A732E0088E94D /* NSImageView+Rx.swift in Sources */ = {isa = PBXBuildFile; fileRef = C8093EC81B8A732E0088E94D /* NSImageView+Rx.swift */; };
		C8093F4C1B8A732E0088E94D /* NSSlider+Rx.swift in Sources */ = {isa = PBXBuildFile; fileRef = C8093EC91B8A732E0088E94D /* NSSlider+Rx.swift */; };
		C8093F4E1B8A732E0088E94D /* NSTextField+Rx.swift in Sources */ = {isa = PBXBuildFile; fileRef = C8093ECA1B8A732E0088E94D /* NSTextField+Rx.swift */; };
		C8093F4F1B8A732E0088E94D /* RxCocoa.h in Headers */ = {isa = PBXBuildFile; fileRef = C8093ECB1B8A732E0088E94D /* RxCocoa.h */; settings = {ATTRIBUTES = (Public, ); }; };
		C8093F501B8A732E0088E94D /* RxCocoa.h in Headers */ = {isa = PBXBuildFile; fileRef = C8093ECB1B8A732E0088E94D /* RxCocoa.h */; settings = {ATTRIBUTES = (Public, ); }; };
		C8093F5E1B8A73A20088E94D /* ObservableConvertibleType+Blocking.swift in Sources */ = {isa = PBXBuildFile; fileRef = C8093F581B8A73A20088E94D /* ObservableConvertibleType+Blocking.swift */; };
		C8093F5F1B8A73A20088E94D /* ObservableConvertibleType+Blocking.swift in Sources */ = {isa = PBXBuildFile; fileRef = C8093F581B8A73A20088E94D /* ObservableConvertibleType+Blocking.swift */; };
		C80D338F1B91EF9E0014629D /* Observable+Bind.swift in Sources */ = {isa = PBXBuildFile; fileRef = C80D338E1B91EF9E0014629D /* Observable+Bind.swift */; };
		C80D33901B91EF9E0014629D /* Observable+Bind.swift in Sources */ = {isa = PBXBuildFile; fileRef = C80D338E1B91EF9E0014629D /* Observable+Bind.swift */; };
		C80D33981B922FB00014629D /* ControlEvent.swift in Sources */ = {isa = PBXBuildFile; fileRef = C80D33931B922FB00014629D /* ControlEvent.swift */; };
		C80D33991B922FB00014629D /* ControlEvent.swift in Sources */ = {isa = PBXBuildFile; fileRef = C80D33931B922FB00014629D /* ControlEvent.swift */; };
		C80D339A1B922FB00014629D /* ControlProperty.swift in Sources */ = {isa = PBXBuildFile; fileRef = C80D33941B922FB00014629D /* ControlProperty.swift */; };
		C80D339B1B922FB00014629D /* ControlProperty.swift in Sources */ = {isa = PBXBuildFile; fileRef = C80D33941B922FB00014629D /* ControlProperty.swift */; };
		C80D342E1B9245A40014629D /* CombineLatest+CollectionType.swift in Sources */ = {isa = PBXBuildFile; fileRef = C80D342D1B9245A40014629D /* CombineLatest+CollectionType.swift */; };
		C80D342F1B9245A40014629D /* CombineLatest+CollectionType.swift in Sources */ = {isa = PBXBuildFile; fileRef = C80D342D1B9245A40014629D /* CombineLatest+CollectionType.swift */; };
		C80DA3391C30B20B00C588B9 /* VirtualTimeScheduler.swift in Sources */ = {isa = PBXBuildFile; fileRef = C8FA89131C30405400CD3A17 /* VirtualTimeScheduler.swift */; };
		C80DA33A1C30B20B00C588B9 /* VirtualTimeScheduler.swift in Sources */ = {isa = PBXBuildFile; fileRef = C8FA89131C30405400CD3A17 /* VirtualTimeScheduler.swift */; };
		C80DA33B1C30B20C00C588B9 /* VirtualTimeScheduler.swift in Sources */ = {isa = PBXBuildFile; fileRef = C8FA89131C30405400CD3A17 /* VirtualTimeScheduler.swift */; };
		C80DDE931BCE69BA006A1832 /* ControlEvent+Driver.swift in Sources */ = {isa = PBXBuildFile; fileRef = C80DDE8D1BCE69BA006A1832 /* ControlEvent+Driver.swift */; };
		C80DDE941BCE69BA006A1832 /* ControlEvent+Driver.swift in Sources */ = {isa = PBXBuildFile; fileRef = C80DDE8D1BCE69BA006A1832 /* ControlEvent+Driver.swift */; };
		C80DDE951BCE69BA006A1832 /* ControlEvent+Driver.swift in Sources */ = {isa = PBXBuildFile; fileRef = C80DDE8D1BCE69BA006A1832 /* ControlEvent+Driver.swift */; };
		C80DDE961BCE69BA006A1832 /* ControlEvent+Driver.swift in Sources */ = {isa = PBXBuildFile; fileRef = C80DDE8D1BCE69BA006A1832 /* ControlEvent+Driver.swift */; };
		C80DDE971BCE69BA006A1832 /* ControlProperty+Driver.swift in Sources */ = {isa = PBXBuildFile; fileRef = C80DDE8E1BCE69BA006A1832 /* ControlProperty+Driver.swift */; };
		C80DDE981BCE69BA006A1832 /* ControlProperty+Driver.swift in Sources */ = {isa = PBXBuildFile; fileRef = C80DDE8E1BCE69BA006A1832 /* ControlProperty+Driver.swift */; };
		C80DDE991BCE69BA006A1832 /* ControlProperty+Driver.swift in Sources */ = {isa = PBXBuildFile; fileRef = C80DDE8E1BCE69BA006A1832 /* ControlProperty+Driver.swift */; };
		C80DDE9A1BCE69BA006A1832 /* ControlProperty+Driver.swift in Sources */ = {isa = PBXBuildFile; fileRef = C80DDE8E1BCE69BA006A1832 /* ControlProperty+Driver.swift */; };
		C80DDE9B1BCE69BA006A1832 /* Driver+Operators.swift in Sources */ = {isa = PBXBuildFile; fileRef = C80DDE8F1BCE69BA006A1832 /* Driver+Operators.swift */; };
		C80DDE9C1BCE69BA006A1832 /* Driver+Operators.swift in Sources */ = {isa = PBXBuildFile; fileRef = C80DDE8F1BCE69BA006A1832 /* Driver+Operators.swift */; };
		C80DDE9D1BCE69BA006A1832 /* Driver+Operators.swift in Sources */ = {isa = PBXBuildFile; fileRef = C80DDE8F1BCE69BA006A1832 /* Driver+Operators.swift */; };
		C80DDE9E1BCE69BA006A1832 /* Driver+Operators.swift in Sources */ = {isa = PBXBuildFile; fileRef = C80DDE8F1BCE69BA006A1832 /* Driver+Operators.swift */; };
		C80DDE9F1BCE69BA006A1832 /* Driver+Subscription.swift in Sources */ = {isa = PBXBuildFile; fileRef = C80DDE901BCE69BA006A1832 /* Driver+Subscription.swift */; };
		C80DDEA01BCE69BA006A1832 /* Driver+Subscription.swift in Sources */ = {isa = PBXBuildFile; fileRef = C80DDE901BCE69BA006A1832 /* Driver+Subscription.swift */; };
		C80DDEA11BCE69BA006A1832 /* Driver+Subscription.swift in Sources */ = {isa = PBXBuildFile; fileRef = C80DDE901BCE69BA006A1832 /* Driver+Subscription.swift */; };
		C80DDEA21BCE69BA006A1832 /* Driver+Subscription.swift in Sources */ = {isa = PBXBuildFile; fileRef = C80DDE901BCE69BA006A1832 /* Driver+Subscription.swift */; };
		C80DDEA31BCE69BA006A1832 /* Driver.swift in Sources */ = {isa = PBXBuildFile; fileRef = C80DDE911BCE69BA006A1832 /* Driver.swift */; };
		C80DDEA41BCE69BA006A1832 /* Driver.swift in Sources */ = {isa = PBXBuildFile; fileRef = C80DDE911BCE69BA006A1832 /* Driver.swift */; };
		C80DDEA51BCE69BA006A1832 /* Driver.swift in Sources */ = {isa = PBXBuildFile; fileRef = C80DDE911BCE69BA006A1832 /* Driver.swift */; };
		C80DDEA61BCE69BA006A1832 /* Driver.swift in Sources */ = {isa = PBXBuildFile; fileRef = C80DDE911BCE69BA006A1832 /* Driver.swift */; };
		C80DDEA71BCE69BA006A1832 /* ObservableConvertibleType+Driver.swift in Sources */ = {isa = PBXBuildFile; fileRef = C80DDE921BCE69BA006A1832 /* ObservableConvertibleType+Driver.swift */; };
		C80DDEA81BCE69BA006A1832 /* ObservableConvertibleType+Driver.swift in Sources */ = {isa = PBXBuildFile; fileRef = C80DDE921BCE69BA006A1832 /* ObservableConvertibleType+Driver.swift */; };
		C80DDEA91BCE69BA006A1832 /* ObservableConvertibleType+Driver.swift in Sources */ = {isa = PBXBuildFile; fileRef = C80DDE921BCE69BA006A1832 /* ObservableConvertibleType+Driver.swift */; };
		C80DDEAA1BCE69BA006A1832 /* ObservableConvertibleType+Driver.swift in Sources */ = {isa = PBXBuildFile; fileRef = C80DDE921BCE69BA006A1832 /* ObservableConvertibleType+Driver.swift */; };
		C80DDEB11BCE8CA3006A1832 /* Driver+Operators+arity.swift in Sources */ = {isa = PBXBuildFile; fileRef = C80DDEB01BCE8CA3006A1832 /* Driver+Operators+arity.swift */; };
		C80DDEB21BCE8CA3006A1832 /* Driver+Operators+arity.swift in Sources */ = {isa = PBXBuildFile; fileRef = C80DDEB01BCE8CA3006A1832 /* Driver+Operators+arity.swift */; };
		C80DDEB31BCE8CA3006A1832 /* Driver+Operators+arity.swift in Sources */ = {isa = PBXBuildFile; fileRef = C80DDEB01BCE8CA3006A1832 /* Driver+Operators+arity.swift */; };
		C80DDEB41BCE8CA3006A1832 /* Driver+Operators+arity.swift in Sources */ = {isa = PBXBuildFile; fileRef = C80DDEB01BCE8CA3006A1832 /* Driver+Operators+arity.swift */; };
		C811C89D1C24D80100A2DDD4 /* DeallocObservable.swift in Sources */ = {isa = PBXBuildFile; fileRef = C811C89C1C24D80100A2DDD4 /* DeallocObservable.swift */; };
		C811C89E1C24D80100A2DDD4 /* DeallocObservable.swift in Sources */ = {isa = PBXBuildFile; fileRef = C811C89C1C24D80100A2DDD4 /* DeallocObservable.swift */; };
		C811C89F1C24D80100A2DDD4 /* DeallocObservable.swift in Sources */ = {isa = PBXBuildFile; fileRef = C811C89C1C24D80100A2DDD4 /* DeallocObservable.swift */; };
		C811C8A01C24D80100A2DDD4 /* DeallocObservable.swift in Sources */ = {isa = PBXBuildFile; fileRef = C811C89C1C24D80100A2DDD4 /* DeallocObservable.swift */; };
		C811C8AF1C24DBC200A2DDD4 /* _RX.h in Headers */ = {isa = PBXBuildFile; fileRef = C8093E821B8A732E0088E94D /* _RX.h */; settings = {ATTRIBUTES = (Public, ); }; };
		C811C8B01C24DBCC00A2DDD4 /* _RXObjCRuntime.h in Headers */ = {isa = PBXBuildFile; fileRef = C8C4B4A81C17722400828BD5 /* _RXObjCRuntime.h */; settings = {ATTRIBUTES = (Public, ); }; };
		C811C8B11C24DBD200A2DDD4 /* _RXDelegateProxy.h in Headers */ = {isa = PBXBuildFile; fileRef = C8093E841B8A732E0088E94D /* _RXDelegateProxy.h */; settings = {ATTRIBUTES = (Public, ); }; };
		C811C8B21C24DBD700A2DDD4 /* _RXKVOObserver.h in Headers */ = {isa = PBXBuildFile; fileRef = C8093E861B8A732E0088E94D /* _RXKVOObserver.h */; settings = {ATTRIBUTES = (Public, ); }; };
		C821DBA21BA4DCAB008F3809 /* Buffer.swift in Sources */ = {isa = PBXBuildFile; fileRef = C821DBA11BA4DCAB008F3809 /* Buffer.swift */; };
		C821DBA31BA4DCAB008F3809 /* Buffer.swift in Sources */ = {isa = PBXBuildFile; fileRef = C821DBA11BA4DCAB008F3809 /* Buffer.swift */; };
		C83100641BF7D51600AAE3CD /* Sequence.swift in Sources */ = {isa = PBXBuildFile; fileRef = C83100631BF7D51600AAE3CD /* Sequence.swift */; };
		C83100651BF7D51600AAE3CD /* Sequence.swift in Sources */ = {isa = PBXBuildFile; fileRef = C83100631BF7D51600AAE3CD /* Sequence.swift */; };
		C83100661BF7D51600AAE3CD /* Sequence.swift in Sources */ = {isa = PBXBuildFile; fileRef = C83100631BF7D51600AAE3CD /* Sequence.swift */; };
		C83100671BF7D51600AAE3CD /* Sequence.swift in Sources */ = {isa = PBXBuildFile; fileRef = C83100631BF7D51600AAE3CD /* Sequence.swift */; };
		C83D73B81C1DBAEE003DC470 /* AnonymousInvocable.swift in Sources */ = {isa = PBXBuildFile; fileRef = C83D73B31C1DBAEE003DC470 /* AnonymousInvocable.swift */; };
		C83D73B91C1DBAEE003DC470 /* AnonymousInvocable.swift in Sources */ = {isa = PBXBuildFile; fileRef = C83D73B31C1DBAEE003DC470 /* AnonymousInvocable.swift */; };
		C83D73BA1C1DBAEE003DC470 /* AnonymousInvocable.swift in Sources */ = {isa = PBXBuildFile; fileRef = C83D73B31C1DBAEE003DC470 /* AnonymousInvocable.swift */; };
		C83D73BB1C1DBAEE003DC470 /* AnonymousInvocable.swift in Sources */ = {isa = PBXBuildFile; fileRef = C83D73B31C1DBAEE003DC470 /* AnonymousInvocable.swift */; };
		C83D73BC1C1DBAEE003DC470 /* InvocableScheduledItem.swift in Sources */ = {isa = PBXBuildFile; fileRef = C83D73B41C1DBAEE003DC470 /* InvocableScheduledItem.swift */; };
		C83D73BD1C1DBAEE003DC470 /* InvocableScheduledItem.swift in Sources */ = {isa = PBXBuildFile; fileRef = C83D73B41C1DBAEE003DC470 /* InvocableScheduledItem.swift */; };
		C83D73BE1C1DBAEE003DC470 /* InvocableScheduledItem.swift in Sources */ = {isa = PBXBuildFile; fileRef = C83D73B41C1DBAEE003DC470 /* InvocableScheduledItem.swift */; };
		C83D73BF1C1DBAEE003DC470 /* InvocableScheduledItem.swift in Sources */ = {isa = PBXBuildFile; fileRef = C83D73B41C1DBAEE003DC470 /* InvocableScheduledItem.swift */; };
		C83D73C01C1DBAEE003DC470 /* InvocableType.swift in Sources */ = {isa = PBXBuildFile; fileRef = C83D73B51C1DBAEE003DC470 /* InvocableType.swift */; };
		C83D73C11C1DBAEE003DC470 /* InvocableType.swift in Sources */ = {isa = PBXBuildFile; fileRef = C83D73B51C1DBAEE003DC470 /* InvocableType.swift */; };
		C83D73C21C1DBAEE003DC470 /* InvocableType.swift in Sources */ = {isa = PBXBuildFile; fileRef = C83D73B51C1DBAEE003DC470 /* InvocableType.swift */; };
		C83D73C31C1DBAEE003DC470 /* InvocableType.swift in Sources */ = {isa = PBXBuildFile; fileRef = C83D73B51C1DBAEE003DC470 /* InvocableType.swift */; };
		C83D73C41C1DBAEE003DC470 /* ScheduledItem.swift in Sources */ = {isa = PBXBuildFile; fileRef = C83D73B61C1DBAEE003DC470 /* ScheduledItem.swift */; };
		C83D73C51C1DBAEE003DC470 /* ScheduledItem.swift in Sources */ = {isa = PBXBuildFile; fileRef = C83D73B61C1DBAEE003DC470 /* ScheduledItem.swift */; };
		C83D73C61C1DBAEE003DC470 /* ScheduledItem.swift in Sources */ = {isa = PBXBuildFile; fileRef = C83D73B61C1DBAEE003DC470 /* ScheduledItem.swift */; };
		C83D73C71C1DBAEE003DC470 /* ScheduledItem.swift in Sources */ = {isa = PBXBuildFile; fileRef = C83D73B61C1DBAEE003DC470 /* ScheduledItem.swift */; };
		C83D73C81C1DBAEE003DC470 /* ScheduledItemType.swift in Sources */ = {isa = PBXBuildFile; fileRef = C83D73B71C1DBAEE003DC470 /* ScheduledItemType.swift */; };
		C83D73C91C1DBAEE003DC470 /* ScheduledItemType.swift in Sources */ = {isa = PBXBuildFile; fileRef = C83D73B71C1DBAEE003DC470 /* ScheduledItemType.swift */; };
		C83D73CA1C1DBAEE003DC470 /* ScheduledItemType.swift in Sources */ = {isa = PBXBuildFile; fileRef = C83D73B71C1DBAEE003DC470 /* ScheduledItemType.swift */; };
		C83D73CB1C1DBAEE003DC470 /* ScheduledItemType.swift in Sources */ = {isa = PBXBuildFile; fileRef = C83D73B71C1DBAEE003DC470 /* ScheduledItemType.swift */; };
		C849BE2B1BAB5D070019AD27 /* ObservableConvertibleType.swift in Sources */ = {isa = PBXBuildFile; fileRef = C849BE2A1BAB5D070019AD27 /* ObservableConvertibleType.swift */; };
		C849BE2C1BAB5D070019AD27 /* ObservableConvertibleType.swift in Sources */ = {isa = PBXBuildFile; fileRef = C849BE2A1BAB5D070019AD27 /* ObservableConvertibleType.swift */; };
		C849EF8B1C3195950048AC4A /* Variable+Driver.swift in Sources */ = {isa = PBXBuildFile; fileRef = C849EF8A1C3195950048AC4A /* Variable+Driver.swift */; };
		C849EF8C1C3195950048AC4A /* Variable+Driver.swift in Sources */ = {isa = PBXBuildFile; fileRef = C849EF8A1C3195950048AC4A /* Variable+Driver.swift */; };
		C849EF8D1C3195950048AC4A /* Variable+Driver.swift in Sources */ = {isa = PBXBuildFile; fileRef = C849EF8A1C3195950048AC4A /* Variable+Driver.swift */; };
		C849EF8E1C3195950048AC4A /* Variable+Driver.swift in Sources */ = {isa = PBXBuildFile; fileRef = C849EF8A1C3195950048AC4A /* Variable+Driver.swift */; };
		C84B38EE1BA433CD001B7D88 /* Generate.swift in Sources */ = {isa = PBXBuildFile; fileRef = C84B38ED1BA433CD001B7D88 /* Generate.swift */; };
		C84B38EF1BA433CD001B7D88 /* Generate.swift in Sources */ = {isa = PBXBuildFile; fileRef = C84B38ED1BA433CD001B7D88 /* Generate.swift */; };
		C84CC5401BDC3B3700E06A64 /* ElementAt.swift in Sources */ = {isa = PBXBuildFile; fileRef = C84CC53F1BDC3B3700E06A64 /* ElementAt.swift */; };
		C84CC5411BDC3B3E00E06A64 /* ElementAt.swift in Sources */ = {isa = PBXBuildFile; fileRef = C84CC53F1BDC3B3700E06A64 /* ElementAt.swift */; };
		C84CC5421BDC3B3E00E06A64 /* ElementAt.swift in Sources */ = {isa = PBXBuildFile; fileRef = C84CC53F1BDC3B3700E06A64 /* ElementAt.swift */; };
		C84CC5431BDC3B3E00E06A64 /* ElementAt.swift in Sources */ = {isa = PBXBuildFile; fileRef = C84CC53F1BDC3B3700E06A64 /* ElementAt.swift */; };
		C84CC54E1BDCF48200E06A64 /* LockOwnerType.swift in Sources */ = {isa = PBXBuildFile; fileRef = C84CC54D1BDCF48200E06A64 /* LockOwnerType.swift */; };
		C84CC54F1BDCF48200E06A64 /* LockOwnerType.swift in Sources */ = {isa = PBXBuildFile; fileRef = C84CC54D1BDCF48200E06A64 /* LockOwnerType.swift */; };
		C84CC5501BDCF48200E06A64 /* LockOwnerType.swift in Sources */ = {isa = PBXBuildFile; fileRef = C84CC54D1BDCF48200E06A64 /* LockOwnerType.swift */; };
		C84CC5511BDCF48200E06A64 /* LockOwnerType.swift in Sources */ = {isa = PBXBuildFile; fileRef = C84CC54D1BDCF48200E06A64 /* LockOwnerType.swift */; };
		C84CC5531BDCF49300E06A64 /* SynchronizedOnType.swift in Sources */ = {isa = PBXBuildFile; fileRef = C84CC5521BDCF49300E06A64 /* SynchronizedOnType.swift */; };
		C84CC5541BDCF49300E06A64 /* SynchronizedOnType.swift in Sources */ = {isa = PBXBuildFile; fileRef = C84CC5521BDCF49300E06A64 /* SynchronizedOnType.swift */; };
		C84CC5551BDCF49300E06A64 /* SynchronizedOnType.swift in Sources */ = {isa = PBXBuildFile; fileRef = C84CC5521BDCF49300E06A64 /* SynchronizedOnType.swift */; };
		C84CC5561BDCF49300E06A64 /* SynchronizedOnType.swift in Sources */ = {isa = PBXBuildFile; fileRef = C84CC5521BDCF49300E06A64 /* SynchronizedOnType.swift */; };
		C84CC5581BDCF51200E06A64 /* SynchronizedSubscribeType.swift in Sources */ = {isa = PBXBuildFile; fileRef = C84CC5571BDCF51200E06A64 /* SynchronizedSubscribeType.swift */; };
		C84CC5591BDCF51200E06A64 /* SynchronizedSubscribeType.swift in Sources */ = {isa = PBXBuildFile; fileRef = C84CC5571BDCF51200E06A64 /* SynchronizedSubscribeType.swift */; };
		C84CC55A1BDCF51200E06A64 /* SynchronizedSubscribeType.swift in Sources */ = {isa = PBXBuildFile; fileRef = C84CC5571BDCF51200E06A64 /* SynchronizedSubscribeType.swift */; };
		C84CC55B1BDCF51200E06A64 /* SynchronizedSubscribeType.swift in Sources */ = {isa = PBXBuildFile; fileRef = C84CC5571BDCF51200E06A64 /* SynchronizedSubscribeType.swift */; };
		C84CC55D1BDD010800E06A64 /* SynchronizedUnsubscribeType.swift in Sources */ = {isa = PBXBuildFile; fileRef = C84CC55C1BDD010800E06A64 /* SynchronizedUnsubscribeType.swift */; };
		C84CC55E1BDD010800E06A64 /* SynchronizedUnsubscribeType.swift in Sources */ = {isa = PBXBuildFile; fileRef = C84CC55C1BDD010800E06A64 /* SynchronizedUnsubscribeType.swift */; };
		C84CC55F1BDD010800E06A64 /* SynchronizedUnsubscribeType.swift in Sources */ = {isa = PBXBuildFile; fileRef = C84CC55C1BDD010800E06A64 /* SynchronizedUnsubscribeType.swift */; };
		C84CC5601BDD010800E06A64 /* SynchronizedUnsubscribeType.swift in Sources */ = {isa = PBXBuildFile; fileRef = C84CC55C1BDD010800E06A64 /* SynchronizedUnsubscribeType.swift */; };
		C84CC5621BDD037900E06A64 /* SynchronizedDisposeType.swift in Sources */ = {isa = PBXBuildFile; fileRef = C84CC5611BDD037900E06A64 /* SynchronizedDisposeType.swift */; };
		C84CC5631BDD037900E06A64 /* SynchronizedDisposeType.swift in Sources */ = {isa = PBXBuildFile; fileRef = C84CC5611BDD037900E06A64 /* SynchronizedDisposeType.swift */; };
		C84CC5641BDD037900E06A64 /* SynchronizedDisposeType.swift in Sources */ = {isa = PBXBuildFile; fileRef = C84CC5611BDD037900E06A64 /* SynchronizedDisposeType.swift */; };
		C84CC5651BDD037900E06A64 /* SynchronizedDisposeType.swift in Sources */ = {isa = PBXBuildFile; fileRef = C84CC5611BDD037900E06A64 /* SynchronizedDisposeType.swift */; };
		C84CC5671BDD08A500E06A64 /* SubscriptionDisposable.swift in Sources */ = {isa = PBXBuildFile; fileRef = C84CC5661BDD08A500E06A64 /* SubscriptionDisposable.swift */; };
		C84CC5681BDD08A500E06A64 /* SubscriptionDisposable.swift in Sources */ = {isa = PBXBuildFile; fileRef = C84CC5661BDD08A500E06A64 /* SubscriptionDisposable.swift */; };
		C84CC5691BDD08A500E06A64 /* SubscriptionDisposable.swift in Sources */ = {isa = PBXBuildFile; fileRef = C84CC5661BDD08A500E06A64 /* SubscriptionDisposable.swift */; };
		C84CC56A1BDD08A500E06A64 /* SubscriptionDisposable.swift in Sources */ = {isa = PBXBuildFile; fileRef = C84CC5661BDD08A500E06A64 /* SubscriptionDisposable.swift */; };
		C85106881C2D550E0075150C /* String+Rx.swift in Sources */ = {isa = PBXBuildFile; fileRef = C85106871C2D550E0075150C /* String+Rx.swift */; };
		C85106891C2D550E0075150C /* String+Rx.swift in Sources */ = {isa = PBXBuildFile; fileRef = C85106871C2D550E0075150C /* String+Rx.swift */; };
		C851068A1C2D550E0075150C /* String+Rx.swift in Sources */ = {isa = PBXBuildFile; fileRef = C85106871C2D550E0075150C /* String+Rx.swift */; };
		C851068B1C2D550E0075150C /* String+Rx.swift in Sources */ = {isa = PBXBuildFile; fileRef = C85106871C2D550E0075150C /* String+Rx.swift */; };
		C8554E2A1C3051620052E67D /* PriorityQueue.swift in Sources */ = {isa = PBXBuildFile; fileRef = C8554E291C3051620052E67D /* PriorityQueue.swift */; };
		C8554E2B1C3051620052E67D /* PriorityQueue.swift in Sources */ = {isa = PBXBuildFile; fileRef = C8554E291C3051620052E67D /* PriorityQueue.swift */; };
		C8554E2C1C3051620052E67D /* PriorityQueue.swift in Sources */ = {isa = PBXBuildFile; fileRef = C8554E291C3051620052E67D /* PriorityQueue.swift */; };
		C8554E2D1C3051620052E67D /* PriorityQueue.swift in Sources */ = {isa = PBXBuildFile; fileRef = C8554E291C3051620052E67D /* PriorityQueue.swift */; };
		C86409FC1BA593F500D3C4E8 /* Range.swift in Sources */ = {isa = PBXBuildFile; fileRef = C86409FB1BA593F500D3C4E8 /* Range.swift */; };
		C86409FD1BA593F500D3C4E8 /* Range.swift in Sources */ = {isa = PBXBuildFile; fileRef = C86409FB1BA593F500D3C4E8 /* Range.swift */; };
		C8640A031BA5B12A00D3C4E8 /* Repeat.swift in Sources */ = {isa = PBXBuildFile; fileRef = C8640A021BA5B12A00D3C4E8 /* Repeat.swift */; };
		C8640A041BA5B12A00D3C4E8 /* Repeat.swift in Sources */ = {isa = PBXBuildFile; fileRef = C8640A021BA5B12A00D3C4E8 /* Repeat.swift */; };
		C88254161B8A752B00B02D69 /* RxCollectionViewReactiveArrayDataSource.swift in Sources */ = {isa = PBXBuildFile; fileRef = C88253F11B8A752B00B02D69 /* RxCollectionViewReactiveArrayDataSource.swift */; };
		C88254171B8A752B00B02D69 /* RxTableViewReactiveArrayDataSource.swift in Sources */ = {isa = PBXBuildFile; fileRef = C88253F21B8A752B00B02D69 /* RxTableViewReactiveArrayDataSource.swift */; };
		C88254181B8A752B00B02D69 /* ItemEvents.swift in Sources */ = {isa = PBXBuildFile; fileRef = C88253F41B8A752B00B02D69 /* ItemEvents.swift */; };
		C882541A1B8A752B00B02D69 /* RxCollectionViewDataSourceType.swift in Sources */ = {isa = PBXBuildFile; fileRef = C88253F71B8A752B00B02D69 /* RxCollectionViewDataSourceType.swift */; };
		C882541B1B8A752B00B02D69 /* RxTableViewDataSourceType.swift in Sources */ = {isa = PBXBuildFile; fileRef = C88253F81B8A752B00B02D69 /* RxTableViewDataSourceType.swift */; };
		C882541E1B8A752B00B02D69 /* RxCollectionViewDataSourceProxy.swift in Sources */ = {isa = PBXBuildFile; fileRef = C88253FC1B8A752B00B02D69 /* RxCollectionViewDataSourceProxy.swift */; };
		C882541F1B8A752B00B02D69 /* RxCollectionViewDelegateProxy.swift in Sources */ = {isa = PBXBuildFile; fileRef = C88253FD1B8A752B00B02D69 /* RxCollectionViewDelegateProxy.swift */; };
		C88254201B8A752B00B02D69 /* RxScrollViewDelegateProxy.swift in Sources */ = {isa = PBXBuildFile; fileRef = C88253FE1B8A752B00B02D69 /* RxScrollViewDelegateProxy.swift */; };
		C88254211B8A752B00B02D69 /* RxSearchBarDelegateProxy.swift in Sources */ = {isa = PBXBuildFile; fileRef = C88253FF1B8A752B00B02D69 /* RxSearchBarDelegateProxy.swift */; };
		C88254221B8A752B00B02D69 /* RxTableViewDataSourceProxy.swift in Sources */ = {isa = PBXBuildFile; fileRef = C88254001B8A752B00B02D69 /* RxTableViewDataSourceProxy.swift */; };
		C88254231B8A752B00B02D69 /* RxTableViewDelegateProxy.swift in Sources */ = {isa = PBXBuildFile; fileRef = C88254011B8A752B00B02D69 /* RxTableViewDelegateProxy.swift */; };
		C88254241B8A752B00B02D69 /* RxTextViewDelegateProxy.swift in Sources */ = {isa = PBXBuildFile; fileRef = C88254021B8A752B00B02D69 /* RxTextViewDelegateProxy.swift */; };
		C88254271B8A752B00B02D69 /* UIBarButtonItem+Rx.swift in Sources */ = {isa = PBXBuildFile; fileRef = C88254051B8A752B00B02D69 /* UIBarButtonItem+Rx.swift */; };
		C88254281B8A752B00B02D69 /* UIButton+Rx.swift in Sources */ = {isa = PBXBuildFile; fileRef = C88254061B8A752B00B02D69 /* UIButton+Rx.swift */; };
		C88254291B8A752B00B02D69 /* UICollectionView+Rx.swift in Sources */ = {isa = PBXBuildFile; fileRef = C88254071B8A752B00B02D69 /* UICollectionView+Rx.swift */; };
		C882542A1B8A752B00B02D69 /* UIControl+Rx.swift in Sources */ = {isa = PBXBuildFile; fileRef = C88254081B8A752B00B02D69 /* UIControl+Rx.swift */; };
		C882542B1B8A752B00B02D69 /* UIDatePicker+Rx.swift in Sources */ = {isa = PBXBuildFile; fileRef = C88254091B8A752B00B02D69 /* UIDatePicker+Rx.swift */; };
		C882542C1B8A752B00B02D69 /* UIGestureRecognizer+Rx.swift in Sources */ = {isa = PBXBuildFile; fileRef = C882540A1B8A752B00B02D69 /* UIGestureRecognizer+Rx.swift */; };
		C882542D1B8A752B00B02D69 /* UIImageView+Rx.swift in Sources */ = {isa = PBXBuildFile; fileRef = C882540B1B8A752B00B02D69 /* UIImageView+Rx.swift */; };
		C882542E1B8A752B00B02D69 /* UILabel+Rx.swift in Sources */ = {isa = PBXBuildFile; fileRef = C882540C1B8A752B00B02D69 /* UILabel+Rx.swift */; };
		C882542F1B8A752B00B02D69 /* UIScrollView+Rx.swift in Sources */ = {isa = PBXBuildFile; fileRef = C882540D1B8A752B00B02D69 /* UIScrollView+Rx.swift */; };
		C88254301B8A752B00B02D69 /* UISearchBar+Rx.swift in Sources */ = {isa = PBXBuildFile; fileRef = C882540E1B8A752B00B02D69 /* UISearchBar+Rx.swift */; };
		C88254311B8A752B00B02D69 /* UISegmentedControl+Rx.swift in Sources */ = {isa = PBXBuildFile; fileRef = C882540F1B8A752B00B02D69 /* UISegmentedControl+Rx.swift */; };
		C88254321B8A752B00B02D69 /* UISlider+Rx.swift in Sources */ = {isa = PBXBuildFile; fileRef = C88254101B8A752B00B02D69 /* UISlider+Rx.swift */; };
		C88254331B8A752B00B02D69 /* UISwitch+Rx.swift in Sources */ = {isa = PBXBuildFile; fileRef = C88254111B8A752B00B02D69 /* UISwitch+Rx.swift */; };
		C88254341B8A752B00B02D69 /* UITableView+Rx.swift in Sources */ = {isa = PBXBuildFile; fileRef = C88254121B8A752B00B02D69 /* UITableView+Rx.swift */; };
		C88254351B8A752B00B02D69 /* UITextField+Rx.swift in Sources */ = {isa = PBXBuildFile; fileRef = C88254131B8A752B00B02D69 /* UITextField+Rx.swift */; };
		C88254361B8A752B00B02D69 /* UITextView+Rx.swift in Sources */ = {isa = PBXBuildFile; fileRef = C88254141B8A752B00B02D69 /* UITextView+Rx.swift */; };
		C88E296B1BEB712E001CCB92 /* RunLoopLock.swift in Sources */ = {isa = PBXBuildFile; fileRef = C88E296A1BEB712E001CCB92 /* RunLoopLock.swift */; };
		C88E296C1BEB712E001CCB92 /* RunLoopLock.swift in Sources */ = {isa = PBXBuildFile; fileRef = C88E296A1BEB712E001CCB92 /* RunLoopLock.swift */; };
		C88E296D1BEB712E001CCB92 /* RunLoopLock.swift in Sources */ = {isa = PBXBuildFile; fileRef = C88E296A1BEB712E001CCB92 /* RunLoopLock.swift */; };
		C88E296E1BEB712E001CCB92 /* RunLoopLock.swift in Sources */ = {isa = PBXBuildFile; fileRef = C88E296A1BEB712E001CCB92 /* RunLoopLock.swift */; };
		C8941BDF1BD5695C00A0E874 /* BlockingObservable.swift in Sources */ = {isa = PBXBuildFile; fileRef = C8941BDE1BD5695C00A0E874 /* BlockingObservable.swift */; };
		C8941BE01BD5695C00A0E874 /* BlockingObservable.swift in Sources */ = {isa = PBXBuildFile; fileRef = C8941BDE1BD5695C00A0E874 /* BlockingObservable.swift */; };
		C8941BE11BD5695C00A0E874 /* BlockingObservable.swift in Sources */ = {isa = PBXBuildFile; fileRef = C8941BDE1BD5695C00A0E874 /* BlockingObservable.swift */; };
		C8941BE21BD5695C00A0E874 /* BlockingObservable.swift in Sources */ = {isa = PBXBuildFile; fileRef = C8941BDE1BD5695C00A0E874 /* BlockingObservable.swift */; };
		C8941BE41BD56B0700A0E874 /* BlockingObservable+Operators.swift in Sources */ = {isa = PBXBuildFile; fileRef = C8941BE31BD56B0700A0E874 /* BlockingObservable+Operators.swift */; };
		C8941BE51BD56B0700A0E874 /* BlockingObservable+Operators.swift in Sources */ = {isa = PBXBuildFile; fileRef = C8941BE31BD56B0700A0E874 /* BlockingObservable+Operators.swift */; };
		C8941BE61BD56B0700A0E874 /* BlockingObservable+Operators.swift in Sources */ = {isa = PBXBuildFile; fileRef = C8941BE31BD56B0700A0E874 /* BlockingObservable+Operators.swift */; };
		C8941BE71BD56B0700A0E874 /* BlockingObservable+Operators.swift in Sources */ = {isa = PBXBuildFile; fileRef = C8941BE31BD56B0700A0E874 /* BlockingObservable+Operators.swift */; };
		C89461751BC6C1210055219D /* ObservableConvertibleType.swift in Sources */ = {isa = PBXBuildFile; fileRef = C849BE2A1BAB5D070019AD27 /* ObservableConvertibleType.swift */; };
		C89461761BC6C1220055219D /* ObservableConvertibleType.swift in Sources */ = {isa = PBXBuildFile; fileRef = C849BE2A1BAB5D070019AD27 /* ObservableConvertibleType.swift */; };
		C89CDB361BCB0DD7002063D9 /* ShareReplay1.swift in Sources */ = {isa = PBXBuildFile; fileRef = C89CDB351BCB0DD7002063D9 /* ShareReplay1.swift */; };
		C89CDB371BCB0DD7002063D9 /* ShareReplay1.swift in Sources */ = {isa = PBXBuildFile; fileRef = C89CDB351BCB0DD7002063D9 /* ShareReplay1.swift */; };
		C89CDB381BCB0DD7002063D9 /* ShareReplay1.swift in Sources */ = {isa = PBXBuildFile; fileRef = C89CDB351BCB0DD7002063D9 /* ShareReplay1.swift */; };
		C89CDB391BCB0DD7002063D9 /* ShareReplay1.swift in Sources */ = {isa = PBXBuildFile; fileRef = C89CDB351BCB0DD7002063D9 /* ShareReplay1.swift */; };
		C8B144FB1BD2D44500267DCE /* ConcurrentMainScheduler.swift in Sources */ = {isa = PBXBuildFile; fileRef = C8B144FA1BD2D44500267DCE /* ConcurrentMainScheduler.swift */; };
		C8B144FC1BD2D44500267DCE /* ConcurrentMainScheduler.swift in Sources */ = {isa = PBXBuildFile; fileRef = C8B144FA1BD2D44500267DCE /* ConcurrentMainScheduler.swift */; };
		C8B144FD1BD2D44500267DCE /* ConcurrentMainScheduler.swift in Sources */ = {isa = PBXBuildFile; fileRef = C8B144FA1BD2D44500267DCE /* ConcurrentMainScheduler.swift */; };
		C8B144FE1BD2D44500267DCE /* ConcurrentMainScheduler.swift in Sources */ = {isa = PBXBuildFile; fileRef = C8B144FA1BD2D44500267DCE /* ConcurrentMainScheduler.swift */; };
		C8B145001BD2D80100267DCE /* ImmediateScheduler.swift in Sources */ = {isa = PBXBuildFile; fileRef = C8B144FF1BD2D80100267DCE /* ImmediateScheduler.swift */; };
		C8B145011BD2D80100267DCE /* ImmediateScheduler.swift in Sources */ = {isa = PBXBuildFile; fileRef = C8B144FF1BD2D80100267DCE /* ImmediateScheduler.swift */; };
		C8B145021BD2D80100267DCE /* ImmediateScheduler.swift in Sources */ = {isa = PBXBuildFile; fileRef = C8B144FF1BD2D80100267DCE /* ImmediateScheduler.swift */; };
		C8B145031BD2D80100267DCE /* ImmediateScheduler.swift in Sources */ = {isa = PBXBuildFile; fileRef = C8B144FF1BD2D80100267DCE /* ImmediateScheduler.swift */; };
		C8BCD3C71C1468D4005F1280 /* ShareReplay1WhileConnected.swift in Sources */ = {isa = PBXBuildFile; fileRef = C8BCD3C61C1468D4005F1280 /* ShareReplay1WhileConnected.swift */; };
		C8BCD3C81C1468D4005F1280 /* ShareReplay1WhileConnected.swift in Sources */ = {isa = PBXBuildFile; fileRef = C8BCD3C61C1468D4005F1280 /* ShareReplay1WhileConnected.swift */; };
		C8BCD3C91C1468D4005F1280 /* ShareReplay1WhileConnected.swift in Sources */ = {isa = PBXBuildFile; fileRef = C8BCD3C61C1468D4005F1280 /* ShareReplay1WhileConnected.swift */; };
		C8BCD3CA1C1468D4005F1280 /* ShareReplay1WhileConnected.swift in Sources */ = {isa = PBXBuildFile; fileRef = C8BCD3C61C1468D4005F1280 /* ShareReplay1WhileConnected.swift */; };
		C8BCD3ED1C14B5FB005F1280 /* UIView+Rx.swift in Sources */ = {isa = PBXBuildFile; fileRef = C8BCD3EC1C14B5FB005F1280 /* UIView+Rx.swift */; };
		C8BCD3EF1C14B5FB005F1280 /* UIView+Rx.swift in Sources */ = {isa = PBXBuildFile; fileRef = C8BCD3EC1C14B5FB005F1280 /* UIView+Rx.swift */; };
		C8BCD3F01C14B5FB005F1280 /* UIView+Rx.swift in Sources */ = {isa = PBXBuildFile; fileRef = C8BCD3EC1C14B5FB005F1280 /* UIView+Rx.swift */; };
		C8BCD3F21C14B62B005F1280 /* NSView+Rx.swift in Sources */ = {isa = PBXBuildFile; fileRef = C8BCD3F11C14B62B005F1280 /* NSView+Rx.swift */; };
		C8BCD3F41C14B6D1005F1280 /* NSLayoutConstraint+Rx.swift in Sources */ = {isa = PBXBuildFile; fileRef = C8BCD3F31C14B6D1005F1280 /* NSLayoutConstraint+Rx.swift */; };
		C8BCD3F51C14B6D1005F1280 /* NSLayoutConstraint+Rx.swift in Sources */ = {isa = PBXBuildFile; fileRef = C8BCD3F31C14B6D1005F1280 /* NSLayoutConstraint+Rx.swift */; };
		C8BCD3F61C14B6D1005F1280 /* NSLayoutConstraint+Rx.swift in Sources */ = {isa = PBXBuildFile; fileRef = C8BCD3F31C14B6D1005F1280 /* NSLayoutConstraint+Rx.swift */; };
		C8BCD3F71C14B6D1005F1280 /* NSLayoutConstraint+Rx.swift in Sources */ = {isa = PBXBuildFile; fileRef = C8BCD3F31C14B6D1005F1280 /* NSLayoutConstraint+Rx.swift */; };
		C8BF34CB1C2E426800416CAE /* Platform.Darwin.swift in Sources */ = {isa = PBXBuildFile; fileRef = C8BF34C91C2E426800416CAE /* Platform.Darwin.swift */; };
		C8BF34CC1C2E426800416CAE /* Platform.Darwin.swift in Sources */ = {isa = PBXBuildFile; fileRef = C8BF34C91C2E426800416CAE /* Platform.Darwin.swift */; };
		C8BF34CD1C2E426800416CAE /* Platform.Darwin.swift in Sources */ = {isa = PBXBuildFile; fileRef = C8BF34C91C2E426800416CAE /* Platform.Darwin.swift */; };
		C8BF34CE1C2E426800416CAE /* Platform.Darwin.swift in Sources */ = {isa = PBXBuildFile; fileRef = C8BF34C91C2E426800416CAE /* Platform.Darwin.swift */; };
		C8BF34CF1C2E426800416CAE /* Platform.Linux.swift in Sources */ = {isa = PBXBuildFile; fileRef = C8BF34CA1C2E426800416CAE /* Platform.Linux.swift */; };
		C8BF34D01C2E426800416CAE /* Platform.Linux.swift in Sources */ = {isa = PBXBuildFile; fileRef = C8BF34CA1C2E426800416CAE /* Platform.Linux.swift */; };
		C8BF34D11C2E426800416CAE /* Platform.Linux.swift in Sources */ = {isa = PBXBuildFile; fileRef = C8BF34CA1C2E426800416CAE /* Platform.Linux.swift */; };
		C8BF34D21C2E426800416CAE /* Platform.Linux.swift in Sources */ = {isa = PBXBuildFile; fileRef = C8BF34CA1C2E426800416CAE /* Platform.Linux.swift */; };
		C8C3D9FE1B935EDF004D233E /* Zip+CollectionType.swift in Sources */ = {isa = PBXBuildFile; fileRef = C8C3D9FD1B935EDF004D233E /* Zip+CollectionType.swift */; };
		C8C3D9FF1B935EDF004D233E /* Zip+CollectionType.swift in Sources */ = {isa = PBXBuildFile; fileRef = C8C3D9FD1B935EDF004D233E /* Zip+CollectionType.swift */; };
		C8C3DA031B9390C4004D233E /* Just.swift in Sources */ = {isa = PBXBuildFile; fileRef = C8C3DA021B9390C4004D233E /* Just.swift */; };
		C8C3DA041B9390C4004D233E /* Just.swift in Sources */ = {isa = PBXBuildFile; fileRef = C8C3DA021B9390C4004D233E /* Just.swift */; };
		C8C3DA061B9393AC004D233E /* Empty.swift in Sources */ = {isa = PBXBuildFile; fileRef = C8C3DA051B9393AC004D233E /* Empty.swift */; };
		C8C3DA071B9393AC004D233E /* Empty.swift in Sources */ = {isa = PBXBuildFile; fileRef = C8C3DA051B9393AC004D233E /* Empty.swift */; };
		C8C3DA091B93941E004D233E /* Error.swift in Sources */ = {isa = PBXBuildFile; fileRef = C8C3DA081B93941E004D233E /* Error.swift */; };
		C8C3DA0A1B93941E004D233E /* Error.swift in Sources */ = {isa = PBXBuildFile; fileRef = C8C3DA081B93941E004D233E /* Error.swift */; };
		C8C3DA0C1B93959F004D233E /* Never.swift in Sources */ = {isa = PBXBuildFile; fileRef = C8C3DA0B1B93959F004D233E /* Never.swift */; };
		C8C3DA0D1B93959F004D233E /* Never.swift in Sources */ = {isa = PBXBuildFile; fileRef = C8C3DA0B1B93959F004D233E /* Never.swift */; };
		C8C3DA0F1B939767004D233E /* CurrentThreadScheduler.swift in Sources */ = {isa = PBXBuildFile; fileRef = C8C3DA0E1B939767004D233E /* CurrentThreadScheduler.swift */; };
		C8C3DA101B939767004D233E /* CurrentThreadScheduler.swift in Sources */ = {isa = PBXBuildFile; fileRef = C8C3DA0E1B939767004D233E /* CurrentThreadScheduler.swift */; };
		C8C3DA121B93A3EA004D233E /* AnonymousObservable.swift in Sources */ = {isa = PBXBuildFile; fileRef = C8C3DA111B93A3EA004D233E /* AnonymousObservable.swift */; };
		C8C3DA131B93A3EA004D233E /* AnonymousObservable.swift in Sources */ = {isa = PBXBuildFile; fileRef = C8C3DA111B93A3EA004D233E /* AnonymousObservable.swift */; };
		C8C4B4A91C17722400828BD5 /* _RXObjCRuntime.m in Sources */ = {isa = PBXBuildFile; fileRef = C8C4B4A71C17722400828BD5 /* _RXObjCRuntime.m */; };
		C8C4B4AA1C17722400828BD5 /* _RXObjCRuntime.m in Sources */ = {isa = PBXBuildFile; fileRef = C8C4B4A71C17722400828BD5 /* _RXObjCRuntime.m */; };
		C8C4B4AB1C17722400828BD5 /* _RXObjCRuntime.m in Sources */ = {isa = PBXBuildFile; fileRef = C8C4B4A71C17722400828BD5 /* _RXObjCRuntime.m */; };
		C8C4B4AC1C17722400828BD5 /* _RXObjCRuntime.m in Sources */ = {isa = PBXBuildFile; fileRef = C8C4B4A71C17722400828BD5 /* _RXObjCRuntime.m */; };
		C8C4B4AD1C17722400828BD5 /* _RXObjCRuntime.h in Headers */ = {isa = PBXBuildFile; fileRef = C8C4B4A81C17722400828BD5 /* _RXObjCRuntime.h */; settings = {ATTRIBUTES = (Public, ); }; };
		C8C4B4AF1C17722400828BD5 /* _RXObjCRuntime.h in Headers */ = {isa = PBXBuildFile; fileRef = C8C4B4A81C17722400828BD5 /* _RXObjCRuntime.h */; settings = {ATTRIBUTES = (Public, ); }; };
		C8C4B4B01C17722400828BD5 /* _RXObjCRuntime.h in Headers */ = {isa = PBXBuildFile; fileRef = C8C4B4A81C17722400828BD5 /* _RXObjCRuntime.h */; settings = {ATTRIBUTES = (Public, ); }; };
		C8C4B4C21C17727000828BD5 /* MessageSentObserver.swift in Sources */ = {isa = PBXBuildFile; fileRef = C8C4B4C01C17727000828BD5 /* MessageSentObserver.swift */; };
		C8C4B4C31C17727000828BD5 /* MessageSentObserver.swift in Sources */ = {isa = PBXBuildFile; fileRef = C8C4B4C01C17727000828BD5 /* MessageSentObserver.swift */; };
		C8C4B4C41C17727000828BD5 /* MessageSentObserver.swift in Sources */ = {isa = PBXBuildFile; fileRef = C8C4B4C01C17727000828BD5 /* MessageSentObserver.swift */; };
		C8C4B4C51C17727000828BD5 /* MessageSentObserver.swift in Sources */ = {isa = PBXBuildFile; fileRef = C8C4B4C01C17727000828BD5 /* MessageSentObserver.swift */; };
		C8DB967E1BF7496C0084BD53 /* KVORepresentable.swift in Sources */ = {isa = PBXBuildFile; fileRef = C8DB967D1BF7496C0084BD53 /* KVORepresentable.swift */; };
		C8DB967F1BF7496C0084BD53 /* KVORepresentable.swift in Sources */ = {isa = PBXBuildFile; fileRef = C8DB967D1BF7496C0084BD53 /* KVORepresentable.swift */; };
		C8DB96801BF7496C0084BD53 /* KVORepresentable.swift in Sources */ = {isa = PBXBuildFile; fileRef = C8DB967D1BF7496C0084BD53 /* KVORepresentable.swift */; };
		C8DB96811BF7496C0084BD53 /* KVORepresentable.swift in Sources */ = {isa = PBXBuildFile; fileRef = C8DB967D1BF7496C0084BD53 /* KVORepresentable.swift */; };
		C8DB96831BF754C80084BD53 /* NSObject+Rx+KVORepresentable.swift in Sources */ = {isa = PBXBuildFile; fileRef = C8DB96821BF754C80084BD53 /* NSObject+Rx+KVORepresentable.swift */; };
		C8DB96841BF754C80084BD53 /* NSObject+Rx+KVORepresentable.swift in Sources */ = {isa = PBXBuildFile; fileRef = C8DB96821BF754C80084BD53 /* NSObject+Rx+KVORepresentable.swift */; };
		C8DB96851BF754C80084BD53 /* NSObject+Rx+KVORepresentable.swift in Sources */ = {isa = PBXBuildFile; fileRef = C8DB96821BF754C80084BD53 /* NSObject+Rx+KVORepresentable.swift */; };
		C8DB96861BF754C80084BD53 /* NSObject+Rx+KVORepresentable.swift in Sources */ = {isa = PBXBuildFile; fileRef = C8DB96821BF754C80084BD53 /* NSObject+Rx+KVORepresentable.swift */; };
		C8DB96881BF756F40084BD53 /* KVORepresentable+CoreGraphics.swift in Sources */ = {isa = PBXBuildFile; fileRef = C8DB96871BF756F40084BD53 /* KVORepresentable+CoreGraphics.swift */; };
		C8DB96891BF756F40084BD53 /* KVORepresentable+CoreGraphics.swift in Sources */ = {isa = PBXBuildFile; fileRef = C8DB96871BF756F40084BD53 /* KVORepresentable+CoreGraphics.swift */; };
		C8DB968A1BF756F40084BD53 /* KVORepresentable+CoreGraphics.swift in Sources */ = {isa = PBXBuildFile; fileRef = C8DB96871BF756F40084BD53 /* KVORepresentable+CoreGraphics.swift */; };
		C8DB968B1BF756F40084BD53 /* KVORepresentable+CoreGraphics.swift in Sources */ = {isa = PBXBuildFile; fileRef = C8DB96871BF756F40084BD53 /* KVORepresentable+CoreGraphics.swift */; };
		C8DB968D1BF7595D0084BD53 /* KVORepresentable+Swift.swift in Sources */ = {isa = PBXBuildFile; fileRef = C8DB968C1BF7595D0084BD53 /* KVORepresentable+Swift.swift */; };
		C8DB968E1BF7595D0084BD53 /* KVORepresentable+Swift.swift in Sources */ = {isa = PBXBuildFile; fileRef = C8DB968C1BF7595D0084BD53 /* KVORepresentable+Swift.swift */; };
		C8DB968F1BF7595D0084BD53 /* KVORepresentable+Swift.swift in Sources */ = {isa = PBXBuildFile; fileRef = C8DB968C1BF7595D0084BD53 /* KVORepresentable+Swift.swift */; };
		C8DB96901BF7595D0084BD53 /* KVORepresentable+Swift.swift in Sources */ = {isa = PBXBuildFile; fileRef = C8DB968C1BF7595D0084BD53 /* KVORepresentable+Swift.swift */; };
		C8E3A7051C25CE7B00643FE6 /* TestScheduler.swift in Sources */ = {isa = PBXBuildFile; fileRef = C8E3A7031C25CE7B00643FE6 /* TestScheduler.swift */; };
		C8E3A7061C25CE7B00643FE6 /* TestScheduler.swift in Sources */ = {isa = PBXBuildFile; fileRef = C8E3A7031C25CE7B00643FE6 /* TestScheduler.swift */; };
		C8E3A7071C25CE7B00643FE6 /* TestScheduler.swift in Sources */ = {isa = PBXBuildFile; fileRef = C8E3A7031C25CE7B00643FE6 /* TestScheduler.swift */; };
		C8E3A7081C25CE7B00643FE6 /* TestScheduler.swift in Sources */ = {isa = PBXBuildFile; fileRef = C8E3A7031C25CE7B00643FE6 /* TestScheduler.swift */; };
		C8E3A7101C25CEF100643FE6 /* ColdObservable.swift in Sources */ = {isa = PBXBuildFile; fileRef = C8E3A70D1C25CEF100643FE6 /* ColdObservable.swift */; };
		C8E3A7111C25CEF100643FE6 /* ColdObservable.swift in Sources */ = {isa = PBXBuildFile; fileRef = C8E3A70D1C25CEF100643FE6 /* ColdObservable.swift */; };
		C8E3A7121C25CEF100643FE6 /* ColdObservable.swift in Sources */ = {isa = PBXBuildFile; fileRef = C8E3A70D1C25CEF100643FE6 /* ColdObservable.swift */; };
		C8E3A7131C25CEF100643FE6 /* ColdObservable.swift in Sources */ = {isa = PBXBuildFile; fileRef = C8E3A70D1C25CEF100643FE6 /* ColdObservable.swift */; };
		C8E3A7141C25CEF100643FE6 /* HotObservable.swift in Sources */ = {isa = PBXBuildFile; fileRef = C8E3A70E1C25CEF100643FE6 /* HotObservable.swift */; };
		C8E3A7151C25CEF100643FE6 /* HotObservable.swift in Sources */ = {isa = PBXBuildFile; fileRef = C8E3A70E1C25CEF100643FE6 /* HotObservable.swift */; };
		C8E3A7161C25CEF100643FE6 /* HotObservable.swift in Sources */ = {isa = PBXBuildFile; fileRef = C8E3A70E1C25CEF100643FE6 /* HotObservable.swift */; };
		C8E3A7171C25CEF100643FE6 /* HotObservable.swift in Sources */ = {isa = PBXBuildFile; fileRef = C8E3A70E1C25CEF100643FE6 /* HotObservable.swift */; };
		C8E3A7181C25CEF100643FE6 /* TestableObserver.swift in Sources */ = {isa = PBXBuildFile; fileRef = C8E3A70F1C25CEF100643FE6 /* TestableObserver.swift */; };
		C8E3A7191C25CEF100643FE6 /* TestableObserver.swift in Sources */ = {isa = PBXBuildFile; fileRef = C8E3A70F1C25CEF100643FE6 /* TestableObserver.swift */; };
		C8E3A71A1C25CEF100643FE6 /* TestableObserver.swift in Sources */ = {isa = PBXBuildFile; fileRef = C8E3A70F1C25CEF100643FE6 /* TestableObserver.swift */; };
		C8E3A71B1C25CEF100643FE6 /* TestableObserver.swift in Sources */ = {isa = PBXBuildFile; fileRef = C8E3A70F1C25CEF100643FE6 /* TestableObserver.swift */; };
		C8E3A71E1C25CF1000643FE6 /* Recorded.swift in Sources */ = {isa = PBXBuildFile; fileRef = C8E3A71C1C25CF1000643FE6 /* Recorded.swift */; };
		C8E3A71F1C25CF1000643FE6 /* Recorded.swift in Sources */ = {isa = PBXBuildFile; fileRef = C8E3A71C1C25CF1000643FE6 /* Recorded.swift */; };
		C8E3A7201C25CF1000643FE6 /* Recorded.swift in Sources */ = {isa = PBXBuildFile; fileRef = C8E3A71C1C25CF1000643FE6 /* Recorded.swift */; };
		C8E3A7211C25CF1000643FE6 /* Recorded.swift in Sources */ = {isa = PBXBuildFile; fileRef = C8E3A71C1C25CF1000643FE6 /* Recorded.swift */; };
		C8E3A7221C25CF1000643FE6 /* Subscription.swift in Sources */ = {isa = PBXBuildFile; fileRef = C8E3A71D1C25CF1000643FE6 /* Subscription.swift */; };
		C8E3A7231C25CF1000643FE6 /* Subscription.swift in Sources */ = {isa = PBXBuildFile; fileRef = C8E3A71D1C25CF1000643FE6 /* Subscription.swift */; };
		C8E3A7241C25CF1000643FE6 /* Subscription.swift in Sources */ = {isa = PBXBuildFile; fileRef = C8E3A71D1C25CF1000643FE6 /* Subscription.swift */; };
		C8E3A7251C25CF1000643FE6 /* Subscription.swift in Sources */ = {isa = PBXBuildFile; fileRef = C8E3A71D1C25CF1000643FE6 /* Subscription.swift */; };
		C8E3A7271C25CF8C00643FE6 /* RxTests.swift in Sources */ = {isa = PBXBuildFile; fileRef = C8E3A7261C25CF8C00643FE6 /* RxTests.swift */; };
		C8E3A7281C25CF8C00643FE6 /* RxTests.swift in Sources */ = {isa = PBXBuildFile; fileRef = C8E3A7261C25CF8C00643FE6 /* RxTests.swift */; };
		C8E3A7291C25CF8C00643FE6 /* RxTests.swift in Sources */ = {isa = PBXBuildFile; fileRef = C8E3A7261C25CF8C00643FE6 /* RxTests.swift */; };
		C8E3A72A1C25CF8C00643FE6 /* RxTests.swift in Sources */ = {isa = PBXBuildFile; fileRef = C8E3A7261C25CF8C00643FE6 /* RxTests.swift */; };
		C8E3A72C1C25D14700643FE6 /* XCTest+Rx.swift in Sources */ = {isa = PBXBuildFile; fileRef = C8E3A72B1C25D14700643FE6 /* XCTest+Rx.swift */; };
		C8E3A72D1C25D14700643FE6 /* XCTest+Rx.swift in Sources */ = {isa = PBXBuildFile; fileRef = C8E3A72B1C25D14700643FE6 /* XCTest+Rx.swift */; };
		C8E3A72E1C25D14700643FE6 /* XCTest+Rx.swift in Sources */ = {isa = PBXBuildFile; fileRef = C8E3A72B1C25D14700643FE6 /* XCTest+Rx.swift */; };
		C8E3A72F1C25D14700643FE6 /* XCTest+Rx.swift in Sources */ = {isa = PBXBuildFile; fileRef = C8E3A72B1C25D14700643FE6 /* XCTest+Rx.swift */; };
		C8E3A7311C2606A900643FE6 /* Event+Equatable.swift in Sources */ = {isa = PBXBuildFile; fileRef = C8E3A7301C2606A900643FE6 /* Event+Equatable.swift */; };
		C8E3A7321C2606A900643FE6 /* Event+Equatable.swift in Sources */ = {isa = PBXBuildFile; fileRef = C8E3A7301C2606A900643FE6 /* Event+Equatable.swift */; };
		C8E3A7331C2606A900643FE6 /* Event+Equatable.swift in Sources */ = {isa = PBXBuildFile; fileRef = C8E3A7301C2606A900643FE6 /* Event+Equatable.swift */; };
		C8E3A7341C2606A900643FE6 /* Event+Equatable.swift in Sources */ = {isa = PBXBuildFile; fileRef = C8E3A7301C2606A900643FE6 /* Event+Equatable.swift */; };
		C8E3A7361C26088C00643FE6 /* Any+Equatable.swift in Sources */ = {isa = PBXBuildFile; fileRef = C8E3A7351C26088C00643FE6 /* Any+Equatable.swift */; };
		C8E3A7371C26088C00643FE6 /* Any+Equatable.swift in Sources */ = {isa = PBXBuildFile; fileRef = C8E3A7351C26088C00643FE6 /* Any+Equatable.swift */; };
		C8E3A7381C26088C00643FE6 /* Any+Equatable.swift in Sources */ = {isa = PBXBuildFile; fileRef = C8E3A7351C26088C00643FE6 /* Any+Equatable.swift */; };
		C8E3A7391C26088C00643FE6 /* Any+Equatable.swift in Sources */ = {isa = PBXBuildFile; fileRef = C8E3A7351C26088C00643FE6 /* Any+Equatable.swift */; };
		C8E7B3691C30C6B800B34368 /* TestableObservable.swift in Sources */ = {isa = PBXBuildFile; fileRef = C8E7B3681C30C6B800B34368 /* TestableObservable.swift */; };
		C8E7B36A1C30C6B800B34368 /* TestableObservable.swift in Sources */ = {isa = PBXBuildFile; fileRef = C8E7B3681C30C6B800B34368 /* TestableObservable.swift */; };
		C8E7B36B1C30C6B800B34368 /* TestableObservable.swift in Sources */ = {isa = PBXBuildFile; fileRef = C8E7B3681C30C6B800B34368 /* TestableObservable.swift */; };
		C8E7B36C1C30C6B800B34368 /* TestableObservable.swift in Sources */ = {isa = PBXBuildFile; fileRef = C8E7B3681C30C6B800B34368 /* TestableObservable.swift */; };
		C8F0BF921BBBFB8B001B112F /* Observable+Creation.swift in Sources */ = {isa = PBXBuildFile; fileRef = C8093C981B8A72BE0088E94D /* Observable+Creation.swift */; };
		C8F0BF931BBBFB8B001B112F /* ConnectableObservableType.swift in Sources */ = {isa = PBXBuildFile; fileRef = C8093C4D1B8A72BE0088E94D /* ConnectableObservableType.swift */; };
		C8F0BF941BBBFB8B001B112F /* Just.swift in Sources */ = {isa = PBXBuildFile; fileRef = C8C3DA021B9390C4004D233E /* Just.swift */; };
		C8F0BF951BBBFB8B001B112F /* NopDisposable.swift in Sources */ = {isa = PBXBuildFile; fileRef = C8093C5C1B8A72BE0088E94D /* NopDisposable.swift */; };
		C8F0BF961BBBFB8B001B112F /* Disposable.swift in Sources */ = {isa = PBXBuildFile; fileRef = C8093C521B8A72BE0088E94D /* Disposable.swift */; };
		C8F0BF971BBBFB8B001B112F /* SingleAssignmentDisposable.swift in Sources */ = {isa = PBXBuildFile; fileRef = C8093C601B8A72BE0088E94D /* SingleAssignmentDisposable.swift */; };
		C8F0BF981BBBFB8B001B112F /* Error.swift in Sources */ = {isa = PBXBuildFile; fileRef = C8C3DA081B93941E004D233E /* Error.swift */; };
		C8F0BF991BBBFB8B001B112F /* SchedulerServices+Emulation.swift in Sources */ = {isa = PBXBuildFile; fileRef = C8093CBB1B8A72BE0088E94D /* SchedulerServices+Emulation.swift */; };
		C8F0BF9A1BBBFB8B001B112F /* AnyObserver.swift in Sources */ = {isa = PBXBuildFile; fileRef = C8093CA01B8A72BE0088E94D /* AnyObserver.swift */; };
		C8F0BF9B1BBBFB8B001B112F /* Skip.swift in Sources */ = {isa = PBXBuildFile; fileRef = C8093C891B8A72BE0088E94D /* Skip.swift */; };
		C8F0BF9C1BBBFB8B001B112F /* StableCompositeDisposable.swift in Sources */ = {isa = PBXBuildFile; fileRef = C8093C611B8A72BE0088E94D /* StableCompositeDisposable.swift */; };
		C8F0BF9D1BBBFB8B001B112F /* Zip+arity.swift in Sources */ = {isa = PBXBuildFile; fileRef = C8093C921B8A72BE0088E94D /* Zip+arity.swift */; };
		C8F0BF9E1BBBFB8B001B112F /* Timer.swift in Sources */ = {isa = PBXBuildFile; fileRef = C8093C911B8A72BE0088E94D /* Timer.swift */; };
		C8F0BF9F1BBBFB8B001B112F /* Empty.swift in Sources */ = {isa = PBXBuildFile; fileRef = C8C3DA051B9393AC004D233E /* Empty.swift */; };
		C8F0BFA01BBBFB8B001B112F /* RxMutableBox.swift in Sources */ = {isa = PBXBuildFile; fileRef = C8093CB01B8A72BE0088E94D /* RxMutableBox.swift */; };
		C8F0BFA11BBBFB8B001B112F /* Sink.swift in Sources */ = {isa = PBXBuildFile; fileRef = C8093C881B8A72BE0088E94D /* Sink.swift */; };
		C8F0BFA21BBBFB8B001B112F /* TakeUntil.swift in Sources */ = {isa = PBXBuildFile; fileRef = C8093C8E1B8A72BE0088E94D /* TakeUntil.swift */; };
		C8F0BFA31BBBFB8B001B112F /* MainScheduler.swift in Sources */ = {isa = PBXBuildFile; fileRef = C8093CB71B8A72BE0088E94D /* MainScheduler.swift */; };
		C8F0BFA41BBBFB8B001B112F /* Generate.swift in Sources */ = {isa = PBXBuildFile; fileRef = C84B38ED1BA433CD001B7D88 /* Generate.swift */; };
		C8F0BFA51BBBFB8B001B112F /* Deferred.swift in Sources */ = {isa = PBXBuildFile; fileRef = C8093C761B8A72BE0088E94D /* Deferred.swift */; };
		C8F0BFA61BBBFB8B001B112F /* ReplaySubject.swift in Sources */ = {isa = PBXBuildFile; fileRef = C8093CC01B8A72BE0088E94D /* ReplaySubject.swift */; };
		C8F0BFA71BBBFB8B001B112F /* Zip+CollectionType.swift in Sources */ = {isa = PBXBuildFile; fileRef = C8C3D9FD1B935EDF004D233E /* Zip+CollectionType.swift */; };
		C8F0BFA81BBBFB8B001B112F /* Observable+Time.swift in Sources */ = {isa = PBXBuildFile; fileRef = C8093C9D1B8A72BE0088E94D /* Observable+Time.swift */; };
		C8F0BFA91BBBFB8B001B112F /* Observable+Extensions.swift in Sources */ = {isa = PBXBuildFile; fileRef = C8093C671B8A72BE0088E94D /* Observable+Extensions.swift */; };
		C8F0BFAA1BBBFB8B001B112F /* Throttle.swift in Sources */ = {isa = PBXBuildFile; fileRef = C8093C901B8A72BE0088E94D /* Throttle.swift */; };
		C8F0BFAC1BBBFB8B001B112F /* Catch.swift in Sources */ = {isa = PBXBuildFile; fileRef = C8093C6E1B8A72BE0088E94D /* Catch.swift */; };
		C8F0BFAD1BBBFB8B001B112F /* CombineLatest.swift in Sources */ = {isa = PBXBuildFile; fileRef = C8093C711B8A72BE0088E94D /* CombineLatest.swift */; };
		C8F0BFAE1BBBFB8B001B112F /* Observable+Multiple.swift in Sources */ = {isa = PBXBuildFile; fileRef = C8093C9A1B8A72BE0088E94D /* Observable+Multiple.swift */; };
		C8F0BFAF1BBBFB8B001B112F /* ObserverBase.swift in Sources */ = {isa = PBXBuildFile; fileRef = C8093CA61B8A72BE0088E94D /* ObserverBase.swift */; };
		C8F0BFB01BBBFB8B001B112F /* ConnectableObservable.swift in Sources */ = {isa = PBXBuildFile; fileRef = C8093C741B8A72BE0088E94D /* ConnectableObservable.swift */; };
		C8F0BFB11BBBFB8B001B112F /* Observable+StandardSequenceOperators.swift in Sources */ = {isa = PBXBuildFile; fileRef = C8093C9C1B8A72BE0088E94D /* Observable+StandardSequenceOperators.swift */; };
		C8F0BFB21BBBFB8B001B112F /* DistinctUntilChanged.swift in Sources */ = {isa = PBXBuildFile; fileRef = C8093C781B8A72BE0088E94D /* DistinctUntilChanged.swift */; };
		C8F0BFB31BBBFB8B001B112F /* Observable+Binding.swift in Sources */ = {isa = PBXBuildFile; fileRef = C8093C961B8A72BE0088E94D /* Observable+Binding.swift */; };
		C8F0BFB41BBBFB8B001B112F /* TailRecursiveSink.swift in Sources */ = {isa = PBXBuildFile; fileRef = C8093CA91B8A72BE0088E94D /* TailRecursiveSink.swift */; };
		C8F0BFB51BBBFB8B001B112F /* AsyncLock.swift in Sources */ = {isa = PBXBuildFile; fileRef = C8093C4B1B8A72BE0088E94D /* AsyncLock.swift */; };
		C8F0BFB61BBBFB8B001B112F /* BinaryDisposable.swift in Sources */ = {isa = PBXBuildFile; fileRef = C8093C551B8A72BE0088E94D /* BinaryDisposable.swift */; };
		C8F0BFB71BBBFB8B001B112F /* ObserveOn.swift in Sources */ = {isa = PBXBuildFile; fileRef = C8093C801B8A72BE0088E94D /* ObserveOn.swift */; };
		C8F0BFB81BBBFB8B001B112F /* Sample.swift in Sources */ = {isa = PBXBuildFile; fileRef = C8093C861B8A72BE0088E94D /* Sample.swift */; };
		C8F0BFBA1BBBFB8B001B112F /* Multicast.swift in Sources */ = {isa = PBXBuildFile; fileRef = C8093C7E1B8A72BE0088E94D /* Multicast.swift */; };
		C8F0BFBB1BBBFB8B001B112F /* CurrentThreadScheduler.swift in Sources */ = {isa = PBXBuildFile; fileRef = C8C3DA0E1B939767004D233E /* CurrentThreadScheduler.swift */; };
		C8F0BFBC1BBBFB8B001B112F /* Rx.swift in Sources */ = {isa = PBXBuildFile; fileRef = C8093CAF1B8A72BE0088E94D /* Rx.swift */; };
		C8F0BFBD1BBBFB8B001B112F /* CombineLatest+CollectionType.swift in Sources */ = {isa = PBXBuildFile; fileRef = C80D342D1B9245A40014629D /* CombineLatest+CollectionType.swift */; };
		C8F0BFBE1BBBFB8B001B112F /* SubjectType.swift in Sources */ = {isa = PBXBuildFile; fileRef = C8093CC11B8A72BE0088E94D /* SubjectType.swift */; };
		C8F0BFBF1BBBFB8B001B112F /* Observable+Debug.swift in Sources */ = {isa = PBXBuildFile; fileRef = C8093C991B8A72BE0088E94D /* Observable+Debug.swift */; };
		C8F0BFC01BBBFB8B001B112F /* Observable+Concurrency.swift in Sources */ = {isa = PBXBuildFile; fileRef = C8093C971B8A72BE0088E94D /* Observable+Concurrency.swift */; };
		C8F0BFC11BBBFB8B001B112F /* AnonymousObserver.swift in Sources */ = {isa = PBXBuildFile; fileRef = C8093CA21B8A72BE0088E94D /* AnonymousObserver.swift */; };
		C8F0BFC21BBBFB8B001B112F /* PublishSubject.swift in Sources */ = {isa = PBXBuildFile; fileRef = C8093CBF1B8A72BE0088E94D /* PublishSubject.swift */; };
		C8F0BFC31BBBFB8B001B112F /* Merge.swift in Sources */ = {isa = PBXBuildFile; fileRef = C8093C7D1B8A72BE0088E94D /* Merge.swift */; };
		C8F0BFC41BBBFB8B001B112F /* SchedulerType.swift in Sources */ = {isa = PBXBuildFile; fileRef = C8093CB31B8A72BE0088E94D /* SchedulerType.swift */; };
		C8F0BFC51BBBFB8B001B112F /* Variable.swift in Sources */ = {isa = PBXBuildFile; fileRef = C8093CC21B8A72BE0088E94D /* Variable.swift */; };
		C8F0BFC61BBBFB8B001B112F /* OperationQueueScheduler.swift in Sources */ = {isa = PBXBuildFile; fileRef = C8093CB81B8A72BE0088E94D /* OperationQueueScheduler.swift */; };
		C8F0BFC81BBBFB8B001B112F /* CombineLatest+arity.swift in Sources */ = {isa = PBXBuildFile; fileRef = C8093C6F1B8A72BE0088E94D /* CombineLatest+arity.swift */; };
		C8F0BFC91BBBFB8B001B112F /* DisposeBag.swift in Sources */ = {isa = PBXBuildFile; fileRef = C8093C581B8A72BE0088E94D /* DisposeBag.swift */; };
		C8F0BFCA1BBBFB8B001B112F /* RecursiveScheduler.swift in Sources */ = {isa = PBXBuildFile; fileRef = C8093CB91B8A72BE0088E94D /* RecursiveScheduler.swift */; };
		C8F0BFCB1BBBFB8B001B112F /* Scan.swift in Sources */ = {isa = PBXBuildFile; fileRef = C8093C871B8A72BE0088E94D /* Scan.swift */; };
		C8F0BFCC1BBBFB8B001B112F /* Queue.swift in Sources */ = {isa = PBXBuildFile; fileRef = C8093C511B8A72BE0088E94D /* Queue.swift */; };
		C8F0BFCD1BBBFB8B001B112F /* AnonymousObservable.swift in Sources */ = {isa = PBXBuildFile; fileRef = C8C3DA111B93A3EA004D233E /* AnonymousObservable.swift */; };
		C8F0BFCF1BBBFB8B001B112F /* DisposeBase.swift in Sources */ = {isa = PBXBuildFile; fileRef = C8093C591B8A72BE0088E94D /* DisposeBase.swift */; };
		C8F0BFD01BBBFB8B001B112F /* AnonymousDisposable.swift in Sources */ = {isa = PBXBuildFile; fileRef = C8093C541B8A72BE0088E94D /* AnonymousDisposable.swift */; };
		C8F0BFD11BBBFB8B001B112F /* ConcurrentDispatchQueueScheduler.swift in Sources */ = {isa = PBXBuildFile; fileRef = C8093CB51B8A72BE0088E94D /* ConcurrentDispatchQueueScheduler.swift */; };
		C8F0BFD21BBBFB8B001B112F /* Switch.swift in Sources */ = {isa = PBXBuildFile; fileRef = C8093C8C1B8A72BE0088E94D /* Switch.swift */; };
		C8F0BFD31BBBFB8B001B112F /* BehaviorSubject.swift in Sources */ = {isa = PBXBuildFile; fileRef = C8093CBE1B8A72BE0088E94D /* BehaviorSubject.swift */; };
		C8F0BFD41BBBFB8B001B112F /* DelaySubscription.swift in Sources */ = {isa = PBXBuildFile; fileRef = C8093C771B8A72BE0088E94D /* DelaySubscription.swift */; };
		C8F0BFD51BBBFB8B001B112F /* Range.swift in Sources */ = {isa = PBXBuildFile; fileRef = C86409FB1BA593F500D3C4E8 /* Range.swift */; };
		C8F0BFD61BBBFB8B001B112F /* Map.swift in Sources */ = {isa = PBXBuildFile; fileRef = C8093C7C1B8A72BE0088E94D /* Map.swift */; };
		C8F0BFD71BBBFB8B001B112F /* InfiniteSequence.swift in Sources */ = {isa = PBXBuildFile; fileRef = C8093C501B8A72BE0088E94D /* InfiniteSequence.swift */; };
		C8F0BFD81BBBFB8B001B112F /* ObservableType.swift in Sources */ = {isa = PBXBuildFile; fileRef = C8093C9E1B8A72BE0088E94D /* ObservableType.swift */; };
		C8F0BFD91BBBFB8B001B112F /* Observable+Aggregate.swift in Sources */ = {isa = PBXBuildFile; fileRef = C8093C951B8A72BE0088E94D /* Observable+Aggregate.swift */; };
		C8F0BFDA1BBBFB8B001B112F /* ObserveOnSerialDispatchQueue.swift in Sources */ = {isa = PBXBuildFile; fileRef = C8093C811B8A72BE0088E94D /* ObserveOnSerialDispatchQueue.swift */; };
		C8F0BFDB1BBBFB8B001B112F /* StartWith.swift in Sources */ = {isa = PBXBuildFile; fileRef = C8093C8A1B8A72BE0088E94D /* StartWith.swift */; };
		C8F0BFDC1BBBFB8B001B112F /* Buffer.swift in Sources */ = {isa = PBXBuildFile; fileRef = C821DBA11BA4DCAB008F3809 /* Buffer.swift */; };
		C8F0BFDD1BBBFB8B001B112F /* TakeWhile.swift in Sources */ = {isa = PBXBuildFile; fileRef = C8093C8F1B8A72BE0088E94D /* TakeWhile.swift */; };
		C8F0BFDE1BBBFB8B001B112F /* Amb.swift in Sources */ = {isa = PBXBuildFile; fileRef = C8093C6B1B8A72BE0088E94D /* Amb.swift */; };
		C8F0BFDF1BBBFB8B001B112F /* Do.swift in Sources */ = {isa = PBXBuildFile; fileRef = C8093C791B8A72BE0088E94D /* Do.swift */; };
		C8F0BFE01BBBFB8B001B112F /* SerialDispatchQueueScheduler.swift in Sources */ = {isa = PBXBuildFile; fileRef = C8093CBC1B8A72BE0088E94D /* SerialDispatchQueueScheduler.swift */; };
		C8F0BFE11BBBFB8B001B112F /* RefCount.swift in Sources */ = {isa = PBXBuildFile; fileRef = C8093C851B8A72BE0088E94D /* RefCount.swift */; };
		C8F0BFE21BBBFB8B001B112F /* Concat.swift in Sources */ = {isa = PBXBuildFile; fileRef = C8093C721B8A72BE0088E94D /* Concat.swift */; };
		C8F0BFE31BBBFB8B001B112F /* Lock.swift in Sources */ = {isa = PBXBuildFile; fileRef = C8093C4C1B8A72BE0088E94D /* Lock.swift */; };
		C8F0BFE41BBBFB8B001B112F /* Take.swift in Sources */ = {isa = PBXBuildFile; fileRef = C8093C8D1B8A72BE0088E94D /* Take.swift */; };
		C8F0BFE51BBBFB8B001B112F /* Reduce.swift in Sources */ = {isa = PBXBuildFile; fileRef = C8093C841B8A72BE0088E94D /* Reduce.swift */; };
		C8F0BFE71BBBFB8B001B112F /* Repeat.swift in Sources */ = {isa = PBXBuildFile; fileRef = C8640A021BA5B12A00D3C4E8 /* Repeat.swift */; };
		C8F0BFE81BBBFB8B001B112F /* Errors.swift in Sources */ = {isa = PBXBuildFile; fileRef = C8093C631B8A72BE0088E94D /* Errors.swift */; };
		C8F0BFE91BBBFB8B001B112F /* Debug.swift in Sources */ = {isa = PBXBuildFile; fileRef = C8093C751B8A72BE0088E94D /* Debug.swift */; };
		C8F0BFEA1BBBFB8B001B112F /* Bag.swift in Sources */ = {isa = PBXBuildFile; fileRef = C8093C4F1B8A72BE0088E94D /* Bag.swift */; };
		C8F0BFEB1BBBFB8B001B112F /* Producer.swift in Sources */ = {isa = PBXBuildFile; fileRef = C8093C831B8A72BE0088E94D /* Producer.swift */; };
		C8F0BFEC1BBBFB8B001B112F /* ImmediateSchedulerType.swift in Sources */ = {isa = PBXBuildFile; fileRef = C8093C651B8A72BE0088E94D /* ImmediateSchedulerType.swift */; };
		C8F0BFED1BBBFB8B001B112F /* Cancelable.swift in Sources */ = {isa = PBXBuildFile; fileRef = C8093C491B8A72BE0088E94D /* Cancelable.swift */; };
		C8F0BFEE1BBBFB8B001B112F /* ScheduledDisposable.swift in Sources */ = {isa = PBXBuildFile; fileRef = C8093C5D1B8A72BE0088E94D /* ScheduledDisposable.swift */; };
		C8F0BFEF1BBBFB8B001B112F /* Filter.swift in Sources */ = {isa = PBXBuildFile; fileRef = C8093C7A1B8A72BE0088E94D /* Filter.swift */; };
		C8F0BFF01BBBFB8B001B112F /* Observable+Single.swift in Sources */ = {isa = PBXBuildFile; fileRef = C8093C9B1B8A72BE0088E94D /* Observable+Single.swift */; };
		C8F0BFF11BBBFB8B001B112F /* CompositeDisposable.swift in Sources */ = {isa = PBXBuildFile; fileRef = C8093C571B8A72BE0088E94D /* CompositeDisposable.swift */; };
		C8F0BFF21BBBFB8B001B112F /* ObserverType.swift in Sources */ = {isa = PBXBuildFile; fileRef = C8093CAB1B8A72BE0088E94D /* ObserverType.swift */; };
		C8F0BFF31BBBFB8B001B112F /* SubscribeOn.swift in Sources */ = {isa = PBXBuildFile; fileRef = C8093C8B1B8A72BE0088E94D /* SubscribeOn.swift */; };
		C8F0BFF41BBBFB8B001B112F /* Observable.swift in Sources */ = {isa = PBXBuildFile; fileRef = C8093C681B8A72BE0088E94D /* Observable.swift */; };
		C8F0BFF51BBBFB8B001B112F /* NAryDisposable.swift in Sources */ = {isa = PBXBuildFile; fileRef = C8093C5A1B8A72BE0088E94D /* NAryDisposable.swift */; };
		C8F0BFF61BBBFB8B001B112F /* SerialDisposable.swift in Sources */ = {isa = PBXBuildFile; fileRef = C8093C5F1B8A72BE0088E94D /* SerialDisposable.swift */; };
		C8F0BFF71BBBFB8B001B112F /* Never.swift in Sources */ = {isa = PBXBuildFile; fileRef = C8C3DA0B1B93959F004D233E /* Never.swift */; };
		C8F0BFF91BBBFB8B001B112F /* Event.swift in Sources */ = {isa = PBXBuildFile; fileRef = C8093C641B8A72BE0088E94D /* Event.swift */; };
		C8F0BFFA1BBBFB8B001B112F /* Zip.swift in Sources */ = {isa = PBXBuildFile; fileRef = C8093C941B8A72BE0088E94D /* Zip.swift */; };
		C8F0C0061BBBFBB9001B112F /* UISlider+Rx.swift in Sources */ = {isa = PBXBuildFile; fileRef = C88254101B8A752B00B02D69 /* UISlider+Rx.swift */; };
		C8F0C0071BBBFBB9001B112F /* _RXKVOObserver.m in Sources */ = {isa = PBXBuildFile; fileRef = C8093E871B8A732E0088E94D /* _RXKVOObserver.m */; };
		C8F0C0081BBBFBB9001B112F /* UIScrollView+Rx.swift in Sources */ = {isa = PBXBuildFile; fileRef = C882540D1B8A752B00B02D69 /* UIScrollView+Rx.swift */; };
		C8F0C0091BBBFBB9001B112F /* DelegateProxyType.swift in Sources */ = {isa = PBXBuildFile; fileRef = C8093E8C1B8A732E0088E94D /* DelegateProxyType.swift */; };
		C8F0C00A1BBBFBB9001B112F /* RxTarget.swift in Sources */ = {isa = PBXBuildFile; fileRef = C8093E9C1B8A732E0088E94D /* RxTarget.swift */; };
		C8F0C00B1BBBFBB9001B112F /* UITextView+Rx.swift in Sources */ = {isa = PBXBuildFile; fileRef = C88254141B8A752B00B02D69 /* UITextView+Rx.swift */; };
		C8F0C00C1BBBFBB9001B112F /* RxTableViewReactiveArrayDataSource.swift in Sources */ = {isa = PBXBuildFile; fileRef = C88253F21B8A752B00B02D69 /* RxTableViewReactiveArrayDataSource.swift */; };
		C8F0C00D1BBBFBB9001B112F /* RxCollectionViewDataSourceProxy.swift in Sources */ = {isa = PBXBuildFile; fileRef = C88253FC1B8A752B00B02D69 /* RxCollectionViewDataSourceProxy.swift */; };
		C8F0C00E1BBBFBB9001B112F /* _RX.m in Sources */ = {isa = PBXBuildFile; fileRef = C8093E831B8A732E0088E94D /* _RX.m */; };
		C8F0C00F1BBBFBB9001B112F /* RxCocoa.swift in Sources */ = {isa = PBXBuildFile; fileRef = C8093E9B1B8A732E0088E94D /* RxCocoa.swift */; };
		C8F0C0101BBBFBB9001B112F /* RxTableViewDelegateProxy.swift in Sources */ = {isa = PBXBuildFile; fileRef = C88254011B8A752B00B02D69 /* RxTableViewDelegateProxy.swift */; };
		C8F0C0111BBBFBB9001B112F /* UIStepper+Rx.swift in Sources */ = {isa = PBXBuildFile; fileRef = F31F35AF1BB4FED800961002 /* UIStepper+Rx.swift */; };
		C8F0C0121BBBFBB9001B112F /* UIImageView+Rx.swift in Sources */ = {isa = PBXBuildFile; fileRef = C882540B1B8A752B00B02D69 /* UIImageView+Rx.swift */; };
		C8F0C0131BBBFBB9001B112F /* ControlEvent.swift in Sources */ = {isa = PBXBuildFile; fileRef = C80D33931B922FB00014629D /* ControlEvent.swift */; };
		C8F0C0151BBBFBB9001B112F /* UIControl+Rx.swift in Sources */ = {isa = PBXBuildFile; fileRef = C88254081B8A752B00B02D69 /* UIControl+Rx.swift */; };
		C8F0C0161BBBFBB9001B112F /* UITableView+Rx.swift in Sources */ = {isa = PBXBuildFile; fileRef = C88254121B8A752B00B02D69 /* UITableView+Rx.swift */; };
		C8F0C0171BBBFBB9001B112F /* RxCollectionViewReactiveArrayDataSource.swift in Sources */ = {isa = PBXBuildFile; fileRef = C88253F11B8A752B00B02D69 /* RxCollectionViewReactiveArrayDataSource.swift */; };
		C8F0C0181BBBFBB9001B112F /* KVOObserver.swift in Sources */ = {isa = PBXBuildFile; fileRef = C8093E941B8A732E0088E94D /* KVOObserver.swift */; };
		C8F0C01A1BBBFBB9001B112F /* RxCollectionViewDelegateProxy.swift in Sources */ = {isa = PBXBuildFile; fileRef = C88253FD1B8A752B00B02D69 /* RxCollectionViewDelegateProxy.swift */; };
		C8F0C01B1BBBFBB9001B112F /* RxScrollViewDelegateProxy.swift in Sources */ = {isa = PBXBuildFile; fileRef = C88253FE1B8A752B00B02D69 /* RxScrollViewDelegateProxy.swift */; };
		C8F0C01C1BBBFBB9001B112F /* UILabel+Rx.swift in Sources */ = {isa = PBXBuildFile; fileRef = C882540C1B8A752B00B02D69 /* UILabel+Rx.swift */; };
		C8F0C01D1BBBFBB9001B112F /* RxSearchBarDelegateProxy.swift in Sources */ = {isa = PBXBuildFile; fileRef = C88253FF1B8A752B00B02D69 /* RxSearchBarDelegateProxy.swift */; };
		C8F0C01F1BBBFBB9001B112F /* Observable+Bind.swift in Sources */ = {isa = PBXBuildFile; fileRef = C80D338E1B91EF9E0014629D /* Observable+Bind.swift */; };
		C8F0C0201BBBFBB9001B112F /* UISegmentedControl+Rx.swift in Sources */ = {isa = PBXBuildFile; fileRef = C882540F1B8A752B00B02D69 /* UISegmentedControl+Rx.swift */; };
		C8F0C0211BBBFBB9001B112F /* KVOObservable.swift in Sources */ = {isa = PBXBuildFile; fileRef = C8093E931B8A732E0088E94D /* KVOObservable.swift */; };
		C8F0C0221BBBFBB9001B112F /* UIButton+Rx.swift in Sources */ = {isa = PBXBuildFile; fileRef = C88254061B8A752B00B02D69 /* UIButton+Rx.swift */; };
		C8F0C0231BBBFBB9001B112F /* CLLocationManager+Rx.swift in Sources */ = {isa = PBXBuildFile; fileRef = C8093E8A1B8A732E0088E94D /* CLLocationManager+Rx.swift */; };
		C8F0C0261BBBFBB9001B112F /* _RXDelegateProxy.m in Sources */ = {isa = PBXBuildFile; fileRef = C8093E851B8A732E0088E94D /* _RXDelegateProxy.m */; };
		C8F0C0271BBBFBB9001B112F /* NSObject+Rx.swift in Sources */ = {isa = PBXBuildFile; fileRef = C8093E971B8A732E0088E94D /* NSObject+Rx.swift */; };
		C8F0C0281BBBFBB9001B112F /* RxTextViewDelegateProxy.swift in Sources */ = {isa = PBXBuildFile; fileRef = C88254021B8A752B00B02D69 /* RxTextViewDelegateProxy.swift */; };
		C8F0C0291BBBFBB9001B112F /* UIBarButtonItem+Rx.swift in Sources */ = {isa = PBXBuildFile; fileRef = C88254051B8A752B00B02D69 /* UIBarButtonItem+Rx.swift */; };
		C8F0C02B1BBBFBB9001B112F /* ControlProperty.swift in Sources */ = {isa = PBXBuildFile; fileRef = C80D33941B922FB00014629D /* ControlProperty.swift */; };
		C8F0C02C1BBBFBB9001B112F /* UIDatePicker+Rx.swift in Sources */ = {isa = PBXBuildFile; fileRef = C88254091B8A752B00B02D69 /* UIDatePicker+Rx.swift */; };
		C8F0C02D1BBBFBB9001B112F /* RxTableViewDataSourceProxy.swift in Sources */ = {isa = PBXBuildFile; fileRef = C88254001B8A752B00B02D69 /* RxTableViewDataSourceProxy.swift */; };
		C8F0C0301BBBFBB9001B112F /* UIGestureRecognizer+Rx.swift in Sources */ = {isa = PBXBuildFile; fileRef = C882540A1B8A752B00B02D69 /* UIGestureRecognizer+Rx.swift */; };
		C8F0C0311BBBFBB9001B112F /* DelegateProxy.swift in Sources */ = {isa = PBXBuildFile; fileRef = C8093E8B1B8A732E0088E94D /* DelegateProxy.swift */; };
		C8F0C0321BBBFBB9001B112F /* RxCLLocationManagerDelegateProxy.swift in Sources */ = {isa = PBXBuildFile; fileRef = C8093E9A1B8A732E0088E94D /* RxCLLocationManagerDelegateProxy.swift */; };
		C8F0C0331BBBFBB9001B112F /* UISwitch+Rx.swift in Sources */ = {isa = PBXBuildFile; fileRef = C88254111B8A752B00B02D69 /* UISwitch+Rx.swift */; };
		C8F0C0341BBBFBB9001B112F /* Logging.swift in Sources */ = {isa = PBXBuildFile; fileRef = C8093E8D1B8A732E0088E94D /* Logging.swift */; };
		C8F0C0351BBBFBB9001B112F /* UICollectionView+Rx.swift in Sources */ = {isa = PBXBuildFile; fileRef = C88254071B8A752B00B02D69 /* UICollectionView+Rx.swift */; };
		C8F0C0361BBBFBB9001B112F /* RxCollectionViewDataSourceType.swift in Sources */ = {isa = PBXBuildFile; fileRef = C88253F71B8A752B00B02D69 /* RxCollectionViewDataSourceType.swift */; };
		C8F0C0371BBBFBB9001B112F /* NSNotificationCenter+Rx.swift in Sources */ = {isa = PBXBuildFile; fileRef = C8093E951B8A732E0088E94D /* NSNotificationCenter+Rx.swift */; };
		C8F0C0381BBBFBB9001B112F /* UITextField+Rx.swift in Sources */ = {isa = PBXBuildFile; fileRef = C88254131B8A752B00B02D69 /* UITextField+Rx.swift */; };
		C8F0C0391BBBFBB9001B112F /* NSURLSession+Rx.swift in Sources */ = {isa = PBXBuildFile; fileRef = C8093E981B8A732E0088E94D /* NSURLSession+Rx.swift */; };
		C8F0C03A1BBBFBB9001B112F /* ControlTarget.swift in Sources */ = {isa = PBXBuildFile; fileRef = C8093E901B8A732E0088E94D /* ControlTarget.swift */; };
		C8F0C03B1BBBFBB9001B112F /* UISearchBar+Rx.swift in Sources */ = {isa = PBXBuildFile; fileRef = C882540E1B8A752B00B02D69 /* UISearchBar+Rx.swift */; };
		C8F0C03C1BBBFBB9001B112F /* ItemEvents.swift in Sources */ = {isa = PBXBuildFile; fileRef = C88253F41B8A752B00B02D69 /* ItemEvents.swift */; };
		C8F0C03D1BBBFBB9001B112F /* RxTableViewDataSourceType.swift in Sources */ = {isa = PBXBuildFile; fileRef = C88253F81B8A752B00B02D69 /* RxTableViewDataSourceType.swift */; };
		C8F0C0411BBBFBB9001B112F /* RxCocoa.h in Headers */ = {isa = PBXBuildFile; fileRef = C8093ECB1B8A732E0088E94D /* RxCocoa.h */; settings = {ATTRIBUTES = (Public, ); }; };
		C8F0C0421BBBFBB9001B112F /* _RXDelegateProxy.h in Headers */ = {isa = PBXBuildFile; fileRef = C8093E841B8A732E0088E94D /* _RXDelegateProxy.h */; settings = {ATTRIBUTES = (Public, ); }; };
		C8F0C0431BBBFBB9001B112F /* _RX.h in Headers */ = {isa = PBXBuildFile; fileRef = C8093E821B8A732E0088E94D /* _RX.h */; settings = {ATTRIBUTES = (Public, ); }; };
		C8F0C0451BBBFBB9001B112F /* _RXKVOObserver.h in Headers */ = {isa = PBXBuildFile; fileRef = C8093E861B8A732E0088E94D /* _RXKVOObserver.h */; settings = {ATTRIBUTES = (Public, ); }; };
		C8F0C04F1BBBFBCE001B112F /* ObservableConvertibleType+Blocking.swift in Sources */ = {isa = PBXBuildFile; fileRef = C8093F581B8A73A20088E94D /* ObservableConvertibleType+Blocking.swift */; };
		C8F6A1451BF0B9B1007DF367 /* NSObject+Rx+RawRepresentable.swift in Sources */ = {isa = PBXBuildFile; fileRef = C8F6A1441BF0B9B1007DF367 /* NSObject+Rx+RawRepresentable.swift */; };
		C8F6A1461BF0B9B2007DF367 /* NSObject+Rx+RawRepresentable.swift in Sources */ = {isa = PBXBuildFile; fileRef = C8F6A1441BF0B9B1007DF367 /* NSObject+Rx+RawRepresentable.swift */; };
		C8F6A1471BF0B9B2007DF367 /* NSObject+Rx+RawRepresentable.swift in Sources */ = {isa = PBXBuildFile; fileRef = C8F6A1441BF0B9B1007DF367 /* NSObject+Rx+RawRepresentable.swift */; };
		C8F6A1481BF0B9B2007DF367 /* NSObject+Rx+RawRepresentable.swift in Sources */ = {isa = PBXBuildFile; fileRef = C8F6A1441BF0B9B1007DF367 /* NSObject+Rx+RawRepresentable.swift */; };
		C8FA89141C30405400CD3A17 /* VirtualTimeConverterType.swift in Sources */ = {isa = PBXBuildFile; fileRef = C8FA89121C30405400CD3A17 /* VirtualTimeConverterType.swift */; };
		C8FA89151C30405400CD3A17 /* VirtualTimeScheduler.swift in Sources */ = {isa = PBXBuildFile; fileRef = C8FA89131C30405400CD3A17 /* VirtualTimeScheduler.swift */; };
		C8FA89171C30409900CD3A17 /* HistoricalScheduler.swift in Sources */ = {isa = PBXBuildFile; fileRef = C8FA89161C30409900CD3A17 /* HistoricalScheduler.swift */; };
		C8FA89181C30409900CD3A17 /* HistoricalScheduler.swift in Sources */ = {isa = PBXBuildFile; fileRef = C8FA89161C30409900CD3A17 /* HistoricalScheduler.swift */; };
		C8FA89191C30409900CD3A17 /* HistoricalScheduler.swift in Sources */ = {isa = PBXBuildFile; fileRef = C8FA89161C30409900CD3A17 /* HistoricalScheduler.swift */; };
		C8FA891A1C30409900CD3A17 /* HistoricalScheduler.swift in Sources */ = {isa = PBXBuildFile; fileRef = C8FA89161C30409900CD3A17 /* HistoricalScheduler.swift */; };
		C8FA891C1C30412A00CD3A17 /* HistoricalSchedulerTimeConverter.swift in Sources */ = {isa = PBXBuildFile; fileRef = C8FA891B1C30412A00CD3A17 /* HistoricalSchedulerTimeConverter.swift */; };
		C8FA891D1C30412A00CD3A17 /* HistoricalSchedulerTimeConverter.swift in Sources */ = {isa = PBXBuildFile; fileRef = C8FA891B1C30412A00CD3A17 /* HistoricalSchedulerTimeConverter.swift */; };
		C8FA891E1C30412A00CD3A17 /* HistoricalSchedulerTimeConverter.swift in Sources */ = {isa = PBXBuildFile; fileRef = C8FA891B1C30412A00CD3A17 /* HistoricalSchedulerTimeConverter.swift */; };
		C8FA891F1C30412A00CD3A17 /* HistoricalSchedulerTimeConverter.swift in Sources */ = {isa = PBXBuildFile; fileRef = C8FA891B1C30412A00CD3A17 /* HistoricalSchedulerTimeConverter.swift */; };
		C8FA89201C30424000CD3A17 /* VirtualTimeConverterType.swift in Sources */ = {isa = PBXBuildFile; fileRef = C8FA89121C30405400CD3A17 /* VirtualTimeConverterType.swift */; };
		C8FA89211C30424000CD3A17 /* VirtualTimeConverterType.swift in Sources */ = {isa = PBXBuildFile; fileRef = C8FA89121C30405400CD3A17 /* VirtualTimeConverterType.swift */; };
		C8FA89221C30424100CD3A17 /* VirtualTimeConverterType.swift in Sources */ = {isa = PBXBuildFile; fileRef = C8FA89121C30405400CD3A17 /* VirtualTimeConverterType.swift */; };
		CB255BD71BC46A9C00798A4C /* RetryWhen.swift in Sources */ = {isa = PBXBuildFile; fileRef = CB255BD61BC46A9C00798A4C /* RetryWhen.swift */; };
		CB255BD81BC46A9C00798A4C /* RetryWhen.swift in Sources */ = {isa = PBXBuildFile; fileRef = CB255BD61BC46A9C00798A4C /* RetryWhen.swift */; };
		CB255BD91BC46A9C00798A4C /* RetryWhen.swift in Sources */ = {isa = PBXBuildFile; fileRef = CB255BD61BC46A9C00798A4C /* RetryWhen.swift */; };
		CB255BDA1BC46A9C00798A4C /* RetryWhen.swift in Sources */ = {isa = PBXBuildFile; fileRef = CB255BD61BC46A9C00798A4C /* RetryWhen.swift */; };
		CB30D9E91BF0E3500084C1C0 /* SingleAsync.swift in Sources */ = {isa = PBXBuildFile; fileRef = CB30D9E81BF0E3500084C1C0 /* SingleAsync.swift */; };
		CB30D9EA1BF0E3500084C1C0 /* SingleAsync.swift in Sources */ = {isa = PBXBuildFile; fileRef = CB30D9E81BF0E3500084C1C0 /* SingleAsync.swift */; };
		CB30D9EB1BF0E3500084C1C0 /* SingleAsync.swift in Sources */ = {isa = PBXBuildFile; fileRef = CB30D9E81BF0E3500084C1C0 /* SingleAsync.swift */; };
		CB30D9EC1BF0E3500084C1C0 /* SingleAsync.swift in Sources */ = {isa = PBXBuildFile; fileRef = CB30D9E81BF0E3500084C1C0 /* SingleAsync.swift */; };
		CB883B3B1BE24355000AC2EE /* Window.swift in Sources */ = {isa = PBXBuildFile; fileRef = CB883B3A1BE24355000AC2EE /* Window.swift */; };
		CB883B3C1BE24355000AC2EE /* Window.swift in Sources */ = {isa = PBXBuildFile; fileRef = CB883B3A1BE24355000AC2EE /* Window.swift */; };
		CB883B3D1BE24355000AC2EE /* Window.swift in Sources */ = {isa = PBXBuildFile; fileRef = CB883B3A1BE24355000AC2EE /* Window.swift */; };
		CB883B3E1BE24355000AC2EE /* Window.swift in Sources */ = {isa = PBXBuildFile; fileRef = CB883B3A1BE24355000AC2EE /* Window.swift */; };
		CB883B401BE24C15000AC2EE /* RefCountDisposable.swift in Sources */ = {isa = PBXBuildFile; fileRef = CB883B3F1BE24C15000AC2EE /* RefCountDisposable.swift */; };
		CB883B411BE24C15000AC2EE /* RefCountDisposable.swift in Sources */ = {isa = PBXBuildFile; fileRef = CB883B3F1BE24C15000AC2EE /* RefCountDisposable.swift */; };
		CB883B421BE24C15000AC2EE /* RefCountDisposable.swift in Sources */ = {isa = PBXBuildFile; fileRef = CB883B3F1BE24C15000AC2EE /* RefCountDisposable.swift */; };
		CB883B431BE24C15000AC2EE /* RefCountDisposable.swift in Sources */ = {isa = PBXBuildFile; fileRef = CB883B3F1BE24C15000AC2EE /* RefCountDisposable.swift */; };
		CB883B451BE256D4000AC2EE /* BooleanDisposable.swift in Sources */ = {isa = PBXBuildFile; fileRef = CB883B441BE256D4000AC2EE /* BooleanDisposable.swift */; };
		CB883B461BE256D4000AC2EE /* BooleanDisposable.swift in Sources */ = {isa = PBXBuildFile; fileRef = CB883B441BE256D4000AC2EE /* BooleanDisposable.swift */; };
		CB883B471BE256D4000AC2EE /* BooleanDisposable.swift in Sources */ = {isa = PBXBuildFile; fileRef = CB883B441BE256D4000AC2EE /* BooleanDisposable.swift */; };
		CB883B481BE256D4000AC2EE /* BooleanDisposable.swift in Sources */ = {isa = PBXBuildFile; fileRef = CB883B441BE256D4000AC2EE /* BooleanDisposable.swift */; };
		CB883B4A1BE369AA000AC2EE /* AddRef.swift in Sources */ = {isa = PBXBuildFile; fileRef = CB883B491BE369AA000AC2EE /* AddRef.swift */; };
		CB883B4B1BE369AA000AC2EE /* AddRef.swift in Sources */ = {isa = PBXBuildFile; fileRef = CB883B491BE369AA000AC2EE /* AddRef.swift */; };
		CB883B4C1BE369AA000AC2EE /* AddRef.swift in Sources */ = {isa = PBXBuildFile; fileRef = CB883B491BE369AA000AC2EE /* AddRef.swift */; };
		CB883B4D1BE369AA000AC2EE /* AddRef.swift in Sources */ = {isa = PBXBuildFile; fileRef = CB883B491BE369AA000AC2EE /* AddRef.swift */; };
		CBEE771F1BD649A000AD584C /* ToArray.swift in Sources */ = {isa = PBXBuildFile; fileRef = CBEE771E1BD649A000AD584C /* ToArray.swift */; };
		CBEE77201BD649A000AD584C /* ToArray.swift in Sources */ = {isa = PBXBuildFile; fileRef = CBEE771E1BD649A000AD584C /* ToArray.swift */; };
		CBEE77211BD649A000AD584C /* ToArray.swift in Sources */ = {isa = PBXBuildFile; fileRef = CBEE771E1BD649A000AD584C /* ToArray.swift */; };
		CBEE77221BD649A000AD584C /* ToArray.swift in Sources */ = {isa = PBXBuildFile; fileRef = CBEE771E1BD649A000AD584C /* ToArray.swift */; };
		D203C4F31BB9C4CA00D02D00 /* RxCollectionViewReactiveArrayDataSource.swift in Sources */ = {isa = PBXBuildFile; fileRef = C88253F11B8A752B00B02D69 /* RxCollectionViewReactiveArrayDataSource.swift */; };
		D203C4F41BB9C52400D02D00 /* RxTableViewReactiveArrayDataSource.swift in Sources */ = {isa = PBXBuildFile; fileRef = C88253F21B8A752B00B02D69 /* RxTableViewReactiveArrayDataSource.swift */; };
		D203C4F51BB9C52900D02D00 /* ItemEvents.swift in Sources */ = {isa = PBXBuildFile; fileRef = C88253F41B8A752B00B02D69 /* ItemEvents.swift */; };
		D203C4F61BB9C52E00D02D00 /* RxCollectionViewDataSourceType.swift in Sources */ = {isa = PBXBuildFile; fileRef = C88253F71B8A752B00B02D69 /* RxCollectionViewDataSourceType.swift */; };
		D203C4F71BB9C53100D02D00 /* RxTableViewDataSourceType.swift in Sources */ = {isa = PBXBuildFile; fileRef = C88253F81B8A752B00B02D69 /* RxTableViewDataSourceType.swift */; };
		D203C4FA1BB9C53700D02D00 /* RxCollectionViewDataSourceProxy.swift in Sources */ = {isa = PBXBuildFile; fileRef = C88253FC1B8A752B00B02D69 /* RxCollectionViewDataSourceProxy.swift */; };
		D203C4FB1BB9C53700D02D00 /* RxCollectionViewDelegateProxy.swift in Sources */ = {isa = PBXBuildFile; fileRef = C88253FD1B8A752B00B02D69 /* RxCollectionViewDelegateProxy.swift */; };
		D203C4FC1BB9C53700D02D00 /* RxScrollViewDelegateProxy.swift in Sources */ = {isa = PBXBuildFile; fileRef = C88253FE1B8A752B00B02D69 /* RxScrollViewDelegateProxy.swift */; };
		D203C4FD1BB9C53700D02D00 /* RxSearchBarDelegateProxy.swift in Sources */ = {isa = PBXBuildFile; fileRef = C88253FF1B8A752B00B02D69 /* RxSearchBarDelegateProxy.swift */; };
		D203C4FE1BB9C53700D02D00 /* RxTableViewDataSourceProxy.swift in Sources */ = {isa = PBXBuildFile; fileRef = C88254001B8A752B00B02D69 /* RxTableViewDataSourceProxy.swift */; };
		D203C4FF1BB9C53700D02D00 /* RxTableViewDelegateProxy.swift in Sources */ = {isa = PBXBuildFile; fileRef = C88254011B8A752B00B02D69 /* RxTableViewDelegateProxy.swift */; };
		D203C5001BB9C53700D02D00 /* RxTextViewDelegateProxy.swift in Sources */ = {isa = PBXBuildFile; fileRef = C88254021B8A752B00B02D69 /* RxTextViewDelegateProxy.swift */; };
		D203C5031BB9C53E00D02D00 /* UIBarButtonItem+Rx.swift in Sources */ = {isa = PBXBuildFile; fileRef = C88254051B8A752B00B02D69 /* UIBarButtonItem+Rx.swift */; };
		D203C5051BB9C53E00D02D00 /* UICollectionView+Rx.swift in Sources */ = {isa = PBXBuildFile; fileRef = C88254071B8A752B00B02D69 /* UICollectionView+Rx.swift */; };
		D203C5061BB9C53E00D02D00 /* UIControl+Rx.swift in Sources */ = {isa = PBXBuildFile; fileRef = C88254081B8A752B00B02D69 /* UIControl+Rx.swift */; };
		D203C5071BB9C53E00D02D00 /* UIDatePicker+Rx.swift in Sources */ = {isa = PBXBuildFile; fileRef = C88254091B8A752B00B02D69 /* UIDatePicker+Rx.swift */; };
		D203C5081BB9C53E00D02D00 /* UIGestureRecognizer+Rx.swift in Sources */ = {isa = PBXBuildFile; fileRef = C882540A1B8A752B00B02D69 /* UIGestureRecognizer+Rx.swift */; };
		D203C5091BB9C53E00D02D00 /* UIImageView+Rx.swift in Sources */ = {isa = PBXBuildFile; fileRef = C882540B1B8A752B00B02D69 /* UIImageView+Rx.swift */; };
		D203C50A1BB9C53E00D02D00 /* UILabel+Rx.swift in Sources */ = {isa = PBXBuildFile; fileRef = C882540C1B8A752B00B02D69 /* UILabel+Rx.swift */; };
		D203C50B1BB9C53E00D02D00 /* UIScrollView+Rx.swift in Sources */ = {isa = PBXBuildFile; fileRef = C882540D1B8A752B00B02D69 /* UIScrollView+Rx.swift */; };
		D203C50C1BB9C53E00D02D00 /* UISearchBar+Rx.swift in Sources */ = {isa = PBXBuildFile; fileRef = C882540E1B8A752B00B02D69 /* UISearchBar+Rx.swift */; };
		D203C50D1BB9C53E00D02D00 /* UISegmentedControl+Rx.swift in Sources */ = {isa = PBXBuildFile; fileRef = C882540F1B8A752B00B02D69 /* UISegmentedControl+Rx.swift */; };
		D203C50E1BB9C53E00D02D00 /* UISlider+Rx.swift in Sources */ = {isa = PBXBuildFile; fileRef = C88254101B8A752B00B02D69 /* UISlider+Rx.swift */; };
		D203C50F1BB9C53E00D02D00 /* UIStepper+Rx.swift in Sources */ = {isa = PBXBuildFile; fileRef = F31F35AF1BB4FED800961002 /* UIStepper+Rx.swift */; };
		D203C5101BB9C53E00D02D00 /* UISwitch+Rx.swift in Sources */ = {isa = PBXBuildFile; fileRef = C88254111B8A752B00B02D69 /* UISwitch+Rx.swift */; };
		D203C5111BB9C53E00D02D00 /* UITableView+Rx.swift in Sources */ = {isa = PBXBuildFile; fileRef = C88254121B8A752B00B02D69 /* UITableView+Rx.swift */; };
		D203C5121BB9C53E00D02D00 /* UITextField+Rx.swift in Sources */ = {isa = PBXBuildFile; fileRef = C88254131B8A752B00B02D69 /* UITextField+Rx.swift */; };
		D203C5131BB9C53E00D02D00 /* UITextView+Rx.swift in Sources */ = {isa = PBXBuildFile; fileRef = C88254141B8A752B00B02D69 /* UITextView+Rx.swift */; };
		D2138C7E1BB9BEBE00339B5C /* _RX.h in Headers */ = {isa = PBXBuildFile; fileRef = C8093E821B8A732E0088E94D /* _RX.h */; settings = {ATTRIBUTES = (Public, ); }; };
		D2138C7F1BB9BEBE00339B5C /* _RX.m in Sources */ = {isa = PBXBuildFile; fileRef = C8093E831B8A732E0088E94D /* _RX.m */; };
		D2138C801BB9BEBE00339B5C /* _RXDelegateProxy.h in Headers */ = {isa = PBXBuildFile; fileRef = C8093E841B8A732E0088E94D /* _RXDelegateProxy.h */; settings = {ATTRIBUTES = (Public, ); }; };
		D2138C811BB9BEBE00339B5C /* _RXDelegateProxy.m in Sources */ = {isa = PBXBuildFile; fileRef = C8093E851B8A732E0088E94D /* _RXDelegateProxy.m */; };
		D2138C821BB9BEBE00339B5C /* _RXKVOObserver.h in Headers */ = {isa = PBXBuildFile; fileRef = C8093E861B8A732E0088E94D /* _RXKVOObserver.h */; settings = {ATTRIBUTES = (Public, ); }; };
		D2138C831BB9BEBE00339B5C /* _RXKVOObserver.m in Sources */ = {isa = PBXBuildFile; fileRef = C8093E871B8A732E0088E94D /* _RXKVOObserver.m */; };
		D2138C861BB9BEBE00339B5C /* Observable+Bind.swift in Sources */ = {isa = PBXBuildFile; fileRef = C80D338E1B91EF9E0014629D /* Observable+Bind.swift */; };
		D2138C871BB9BEBE00339B5C /* CLLocationManager+Rx.swift in Sources */ = {isa = PBXBuildFile; fileRef = C8093E8A1B8A732E0088E94D /* CLLocationManager+Rx.swift */; };
		D2138C881BB9BEBE00339B5C /* DelegateProxy.swift in Sources */ = {isa = PBXBuildFile; fileRef = C8093E8B1B8A732E0088E94D /* DelegateProxy.swift */; };
		D2138C891BB9BEBE00339B5C /* DelegateProxyType.swift in Sources */ = {isa = PBXBuildFile; fileRef = C8093E8C1B8A732E0088E94D /* DelegateProxyType.swift */; };
		D2138C8A1BB9BEBE00339B5C /* Logging.swift in Sources */ = {isa = PBXBuildFile; fileRef = C8093E8D1B8A732E0088E94D /* Logging.swift */; };
		D2138C8B1BB9BEC300339B5C /* RxCocoa.h in Headers */ = {isa = PBXBuildFile; fileRef = C8093ECB1B8A732E0088E94D /* RxCocoa.h */; settings = {ATTRIBUTES = (Public, ); }; };
		D2138C8C1BB9BECA00339B5C /* ControlEvent.swift in Sources */ = {isa = PBXBuildFile; fileRef = C80D33931B922FB00014629D /* ControlEvent.swift */; };
		D2138C8D1BB9BECD00339B5C /* ControlProperty.swift in Sources */ = {isa = PBXBuildFile; fileRef = C80D33941B922FB00014629D /* ControlProperty.swift */; };
		D2138C8E1BB9BED600339B5C /* ControlTarget.swift in Sources */ = {isa = PBXBuildFile; fileRef = C8093E901B8A732E0088E94D /* ControlTarget.swift */; };
		D2138C911BB9BED600339B5C /* KVOObservable.swift in Sources */ = {isa = PBXBuildFile; fileRef = C8093E931B8A732E0088E94D /* KVOObservable.swift */; };
		D2138C921BB9BED600339B5C /* KVOObserver.swift in Sources */ = {isa = PBXBuildFile; fileRef = C8093E941B8A732E0088E94D /* KVOObserver.swift */; };
		D2138C931BB9BEDA00339B5C /* NSNotificationCenter+Rx.swift in Sources */ = {isa = PBXBuildFile; fileRef = C8093E951B8A732E0088E94D /* NSNotificationCenter+Rx.swift */; };
		D2138C951BB9BEDA00339B5C /* NSObject+Rx.swift in Sources */ = {isa = PBXBuildFile; fileRef = C8093E971B8A732E0088E94D /* NSObject+Rx.swift */; };
		D2138C961BB9BEDA00339B5C /* NSURLSession+Rx.swift in Sources */ = {isa = PBXBuildFile; fileRef = C8093E981B8A732E0088E94D /* NSURLSession+Rx.swift */; };
		D2138C971BB9BEE700339B5C /* RxCLLocationManagerDelegateProxy.swift in Sources */ = {isa = PBXBuildFile; fileRef = C8093E9A1B8A732E0088E94D /* RxCLLocationManagerDelegateProxy.swift */; };
		D2138C981BB9BEEE00339B5C /* RxCocoa.swift in Sources */ = {isa = PBXBuildFile; fileRef = C8093E9B1B8A732E0088E94D /* RxCocoa.swift */; };
		D2138C991BB9BEEE00339B5C /* RxTarget.swift in Sources */ = {isa = PBXBuildFile; fileRef = C8093E9C1B8A732E0088E94D /* RxTarget.swift */; };
		D21C29311BC6A1C300448E70 /* SkipUntil.swift in Sources */ = {isa = PBXBuildFile; fileRef = D285BAC31BC0231000B3F602 /* SkipUntil.swift */; };
		D2245A1B1BD5657300E7146F /* WithLatestFrom.swift in Sources */ = {isa = PBXBuildFile; fileRef = D2245A1A1BD5657300E7146F /* WithLatestFrom.swift */; };
		D2245A1C1BD63C4600E7146F /* WithLatestFrom.swift in Sources */ = {isa = PBXBuildFile; fileRef = D2245A1A1BD5657300E7146F /* WithLatestFrom.swift */; };
		D2245A1D1BD63C4700E7146F /* WithLatestFrom.swift in Sources */ = {isa = PBXBuildFile; fileRef = D2245A1A1BD5657300E7146F /* WithLatestFrom.swift */; };
		D2245A1E1BD63C4A00E7146F /* WithLatestFrom.swift in Sources */ = {isa = PBXBuildFile; fileRef = D2245A1A1BD5657300E7146F /* WithLatestFrom.swift */; };
		D22B6D261BC8504A00BCE0AB /* SkipWhile.swift in Sources */ = {isa = PBXBuildFile; fileRef = D22B6D251BC8504A00BCE0AB /* SkipWhile.swift */; };
		D235B23E1BD003DD007E84DA /* Using.swift in Sources */ = {isa = PBXBuildFile; fileRef = D235B23D1BD003DD007E84DA /* Using.swift */; };
		D235B23F1BD003DD007E84DA /* Using.swift in Sources */ = {isa = PBXBuildFile; fileRef = D235B23D1BD003DD007E84DA /* Using.swift */; };
		D235B2401BD003DD007E84DA /* Using.swift in Sources */ = {isa = PBXBuildFile; fileRef = D235B23D1BD003DD007E84DA /* Using.swift */; };
		D235B2411BD003DD007E84DA /* Using.swift in Sources */ = {isa = PBXBuildFile; fileRef = D235B23D1BD003DD007E84DA /* Using.swift */; };
		D2752D621BC5551A0070C418 /* SkipUntil.swift in Sources */ = {isa = PBXBuildFile; fileRef = D285BAC31BC0231000B3F602 /* SkipUntil.swift */; };
		D2752D631BC5551B0070C418 /* SkipUntil.swift in Sources */ = {isa = PBXBuildFile; fileRef = D285BAC31BC0231000B3F602 /* SkipUntil.swift */; };
		D285BAC41BC0231000B3F602 /* SkipUntil.swift in Sources */ = {isa = PBXBuildFile; fileRef = D285BAC31BC0231000B3F602 /* SkipUntil.swift */; };
		D2EBEADC1BB9B697003A27DC /* Cancelable.swift in Sources */ = {isa = PBXBuildFile; fileRef = C8093C491B8A72BE0088E94D /* Cancelable.swift */; };
		D2EBEADD1BB9B697003A27DC /* ConnectableObservableType.swift in Sources */ = {isa = PBXBuildFile; fileRef = C8093C4D1B8A72BE0088E94D /* ConnectableObservableType.swift */; };
		D2EBEADE1BB9B697003A27DC /* Disposable.swift in Sources */ = {isa = PBXBuildFile; fileRef = C8093C521B8A72BE0088E94D /* Disposable.swift */; };
		D2EBEADF1BB9B697003A27DC /* Errors.swift in Sources */ = {isa = PBXBuildFile; fileRef = C8093C631B8A72BE0088E94D /* Errors.swift */; };
		D2EBEAE01BB9B697003A27DC /* Event.swift in Sources */ = {isa = PBXBuildFile; fileRef = C8093C641B8A72BE0088E94D /* Event.swift */; };
		D2EBEAE11BB9B697003A27DC /* ImmediateSchedulerType.swift in Sources */ = {isa = PBXBuildFile; fileRef = C8093C651B8A72BE0088E94D /* ImmediateSchedulerType.swift */; };
		D2EBEAE21BB9B697003A27DC /* Observable.swift in Sources */ = {isa = PBXBuildFile; fileRef = C8093C681B8A72BE0088E94D /* Observable.swift */; };
		D2EBEAE31BB9B697003A27DC /* Observable+Extensions.swift in Sources */ = {isa = PBXBuildFile; fileRef = C8093C671B8A72BE0088E94D /* Observable+Extensions.swift */; };
		D2EBEAE41BB9B697003A27DC /* ObservableType.swift in Sources */ = {isa = PBXBuildFile; fileRef = C8093C9E1B8A72BE0088E94D /* ObservableType.swift */; };
		D2EBEAE51BB9B697003A27DC /* AnyObserver.swift in Sources */ = {isa = PBXBuildFile; fileRef = C8093CA01B8A72BE0088E94D /* AnyObserver.swift */; };
		D2EBEAE61BB9B697003A27DC /* ObserverType.swift in Sources */ = {isa = PBXBuildFile; fileRef = C8093CAB1B8A72BE0088E94D /* ObserverType.swift */; };
		D2EBEAE81BB9B697003A27DC /* Rx.swift in Sources */ = {isa = PBXBuildFile; fileRef = C8093CAF1B8A72BE0088E94D /* Rx.swift */; };
		D2EBEAE91BB9B697003A27DC /* RxMutableBox.swift in Sources */ = {isa = PBXBuildFile; fileRef = C8093CB01B8A72BE0088E94D /* RxMutableBox.swift */; };
		D2EBEAEA1BB9B697003A27DC /* SchedulerType.swift in Sources */ = {isa = PBXBuildFile; fileRef = C8093CB31B8A72BE0088E94D /* SchedulerType.swift */; };
		D2EBEAEB1BB9B69E003A27DC /* AsyncLock.swift in Sources */ = {isa = PBXBuildFile; fileRef = C8093C4B1B8A72BE0088E94D /* AsyncLock.swift */; };
		D2EBEAEC1BB9B69E003A27DC /* Lock.swift in Sources */ = {isa = PBXBuildFile; fileRef = C8093C4C1B8A72BE0088E94D /* Lock.swift */; };
		D2EBEAED1BB9B6A4003A27DC /* Bag.swift in Sources */ = {isa = PBXBuildFile; fileRef = C8093C4F1B8A72BE0088E94D /* Bag.swift */; };
		D2EBEAEE1BB9B6A4003A27DC /* InfiniteSequence.swift in Sources */ = {isa = PBXBuildFile; fileRef = C8093C501B8A72BE0088E94D /* InfiniteSequence.swift */; };
		D2EBEAEF1BB9B6A4003A27DC /* Queue.swift in Sources */ = {isa = PBXBuildFile; fileRef = C8093C511B8A72BE0088E94D /* Queue.swift */; };
		D2EBEAF01BB9B6AE003A27DC /* AnonymousDisposable.swift in Sources */ = {isa = PBXBuildFile; fileRef = C8093C541B8A72BE0088E94D /* AnonymousDisposable.swift */; };
		D2EBEAF11BB9B6AE003A27DC /* BinaryDisposable.swift in Sources */ = {isa = PBXBuildFile; fileRef = C8093C551B8A72BE0088E94D /* BinaryDisposable.swift */; };
		D2EBEAF21BB9B6AE003A27DC /* CompositeDisposable.swift in Sources */ = {isa = PBXBuildFile; fileRef = C8093C571B8A72BE0088E94D /* CompositeDisposable.swift */; };
		D2EBEAF31BB9B6AE003A27DC /* DisposeBag.swift in Sources */ = {isa = PBXBuildFile; fileRef = C8093C581B8A72BE0088E94D /* DisposeBag.swift */; };
		D2EBEAF41BB9B6AE003A27DC /* DisposeBase.swift in Sources */ = {isa = PBXBuildFile; fileRef = C8093C591B8A72BE0088E94D /* DisposeBase.swift */; };
		D2EBEAF51BB9B6AE003A27DC /* NAryDisposable.swift in Sources */ = {isa = PBXBuildFile; fileRef = C8093C5A1B8A72BE0088E94D /* NAryDisposable.swift */; };
		D2EBEAF61BB9B6B2003A27DC /* NopDisposable.swift in Sources */ = {isa = PBXBuildFile; fileRef = C8093C5C1B8A72BE0088E94D /* NopDisposable.swift */; };
		D2EBEAF71BB9B6B2003A27DC /* ScheduledDisposable.swift in Sources */ = {isa = PBXBuildFile; fileRef = C8093C5D1B8A72BE0088E94D /* ScheduledDisposable.swift */; };
		D2EBEAF91BB9B6B2003A27DC /* SerialDisposable.swift in Sources */ = {isa = PBXBuildFile; fileRef = C8093C5F1B8A72BE0088E94D /* SerialDisposable.swift */; };
		D2EBEAFA1BB9B6B2003A27DC /* SingleAssignmentDisposable.swift in Sources */ = {isa = PBXBuildFile; fileRef = C8093C601B8A72BE0088E94D /* SingleAssignmentDisposable.swift */; };
		D2EBEAFB1BB9B6B2003A27DC /* StableCompositeDisposable.swift in Sources */ = {isa = PBXBuildFile; fileRef = C8093C611B8A72BE0088E94D /* StableCompositeDisposable.swift */; };
		D2EBEAFC1BB9B6BA003A27DC /* Amb.swift in Sources */ = {isa = PBXBuildFile; fileRef = C8093C6B1B8A72BE0088E94D /* Amb.swift */; };
		D2EBEAFD1BB9B6BA003A27DC /* AnonymousObservable.swift in Sources */ = {isa = PBXBuildFile; fileRef = C8C3DA111B93A3EA004D233E /* AnonymousObservable.swift */; };
		D2EBEAFF1BB9B6BA003A27DC /* Buffer.swift in Sources */ = {isa = PBXBuildFile; fileRef = C821DBA11BA4DCAB008F3809 /* Buffer.swift */; };
		D2EBEB001BB9B6BA003A27DC /* Catch.swift in Sources */ = {isa = PBXBuildFile; fileRef = C8093C6E1B8A72BE0088E94D /* Catch.swift */; };
		D2EBEB011BB9B6BA003A27DC /* CombineLatest.swift in Sources */ = {isa = PBXBuildFile; fileRef = C8093C711B8A72BE0088E94D /* CombineLatest.swift */; };
		D2EBEB021BB9B6BA003A27DC /* CombineLatest+arity.swift in Sources */ = {isa = PBXBuildFile; fileRef = C8093C6F1B8A72BE0088E94D /* CombineLatest+arity.swift */; };
		D2EBEB031BB9B6C1003A27DC /* CombineLatest+CollectionType.swift in Sources */ = {isa = PBXBuildFile; fileRef = C80D342D1B9245A40014629D /* CombineLatest+CollectionType.swift */; };
		D2EBEB041BB9B6C1003A27DC /* Concat.swift in Sources */ = {isa = PBXBuildFile; fileRef = C8093C721B8A72BE0088E94D /* Concat.swift */; };
		D2EBEB051BB9B6C1003A27DC /* ConnectableObservable.swift in Sources */ = {isa = PBXBuildFile; fileRef = C8093C741B8A72BE0088E94D /* ConnectableObservable.swift */; };
		D2EBEB061BB9B6C1003A27DC /* Debug.swift in Sources */ = {isa = PBXBuildFile; fileRef = C8093C751B8A72BE0088E94D /* Debug.swift */; };
		D2EBEB071BB9B6C1003A27DC /* Deferred.swift in Sources */ = {isa = PBXBuildFile; fileRef = C8093C761B8A72BE0088E94D /* Deferred.swift */; };
		D2EBEB081BB9B6C1003A27DC /* DelaySubscription.swift in Sources */ = {isa = PBXBuildFile; fileRef = C8093C771B8A72BE0088E94D /* DelaySubscription.swift */; };
		D2EBEB091BB9B6C1003A27DC /* DistinctUntilChanged.swift in Sources */ = {isa = PBXBuildFile; fileRef = C8093C781B8A72BE0088E94D /* DistinctUntilChanged.swift */; };
		D2EBEB0A1BB9B6C1003A27DC /* Do.swift in Sources */ = {isa = PBXBuildFile; fileRef = C8093C791B8A72BE0088E94D /* Do.swift */; };
		D2EBEB0B1BB9B6C1003A27DC /* Empty.swift in Sources */ = {isa = PBXBuildFile; fileRef = C8C3DA051B9393AC004D233E /* Empty.swift */; };
		D2EBEB0C1BB9B6C1003A27DC /* Error.swift in Sources */ = {isa = PBXBuildFile; fileRef = C8C3DA081B93941E004D233E /* Error.swift */; };
		D2EBEB0D1BB9B6C1003A27DC /* Filter.swift in Sources */ = {isa = PBXBuildFile; fileRef = C8093C7A1B8A72BE0088E94D /* Filter.swift */; };
		D2EBEB0F1BB9B6C1003A27DC /* Generate.swift in Sources */ = {isa = PBXBuildFile; fileRef = C84B38ED1BA433CD001B7D88 /* Generate.swift */; };
		D2EBEB101BB9B6C1003A27DC /* Just.swift in Sources */ = {isa = PBXBuildFile; fileRef = C8C3DA021B9390C4004D233E /* Just.swift */; };
		D2EBEB111BB9B6C1003A27DC /* Map.swift in Sources */ = {isa = PBXBuildFile; fileRef = C8093C7C1B8A72BE0088E94D /* Map.swift */; };
		D2EBEB121BB9B6C1003A27DC /* Merge.swift in Sources */ = {isa = PBXBuildFile; fileRef = C8093C7D1B8A72BE0088E94D /* Merge.swift */; };
		D2EBEB131BB9B6C1003A27DC /* Multicast.swift in Sources */ = {isa = PBXBuildFile; fileRef = C8093C7E1B8A72BE0088E94D /* Multicast.swift */; };
		D2EBEB141BB9B6C1003A27DC /* Never.swift in Sources */ = {isa = PBXBuildFile; fileRef = C8C3DA0B1B93959F004D233E /* Never.swift */; };
		D2EBEB151BB9B6C1003A27DC /* ObserveOn.swift in Sources */ = {isa = PBXBuildFile; fileRef = C8093C801B8A72BE0088E94D /* ObserveOn.swift */; };
		D2EBEB161BB9B6C1003A27DC /* ObserveOnSerialDispatchQueue.swift in Sources */ = {isa = PBXBuildFile; fileRef = C8093C811B8A72BE0088E94D /* ObserveOnSerialDispatchQueue.swift */; };
		D2EBEB171BB9B6C1003A27DC /* Producer.swift in Sources */ = {isa = PBXBuildFile; fileRef = C8093C831B8A72BE0088E94D /* Producer.swift */; };
		D2EBEB181BB9B6C1003A27DC /* Range.swift in Sources */ = {isa = PBXBuildFile; fileRef = C86409FB1BA593F500D3C4E8 /* Range.swift */; };
		D2EBEB191BB9B6C1003A27DC /* Reduce.swift in Sources */ = {isa = PBXBuildFile; fileRef = C8093C841B8A72BE0088E94D /* Reduce.swift */; };
		D2EBEB1A1BB9B6C1003A27DC /* RefCount.swift in Sources */ = {isa = PBXBuildFile; fileRef = C8093C851B8A72BE0088E94D /* RefCount.swift */; };
		D2EBEB1B1BB9B6C1003A27DC /* Repeat.swift in Sources */ = {isa = PBXBuildFile; fileRef = C8640A021BA5B12A00D3C4E8 /* Repeat.swift */; };
		D2EBEB1C1BB9B6C1003A27DC /* Sample.swift in Sources */ = {isa = PBXBuildFile; fileRef = C8093C861B8A72BE0088E94D /* Sample.swift */; };
		D2EBEB1D1BB9B6C1003A27DC /* Scan.swift in Sources */ = {isa = PBXBuildFile; fileRef = C8093C871B8A72BE0088E94D /* Scan.swift */; };
		D2EBEB1E1BB9B6C1003A27DC /* Sink.swift in Sources */ = {isa = PBXBuildFile; fileRef = C8093C881B8A72BE0088E94D /* Sink.swift */; };
		D2EBEB1F1BB9B6C1003A27DC /* Skip.swift in Sources */ = {isa = PBXBuildFile; fileRef = C8093C891B8A72BE0088E94D /* Skip.swift */; };
		D2EBEB201BB9B6C1003A27DC /* StartWith.swift in Sources */ = {isa = PBXBuildFile; fileRef = C8093C8A1B8A72BE0088E94D /* StartWith.swift */; };
		D2EBEB211BB9B6C1003A27DC /* SubscribeOn.swift in Sources */ = {isa = PBXBuildFile; fileRef = C8093C8B1B8A72BE0088E94D /* SubscribeOn.swift */; };
		D2EBEB221BB9B6C1003A27DC /* Switch.swift in Sources */ = {isa = PBXBuildFile; fileRef = C8093C8C1B8A72BE0088E94D /* Switch.swift */; };
		D2EBEB231BB9B6C1003A27DC /* Take.swift in Sources */ = {isa = PBXBuildFile; fileRef = C8093C8D1B8A72BE0088E94D /* Take.swift */; };
		D2EBEB241BB9B6C1003A27DC /* TakeUntil.swift in Sources */ = {isa = PBXBuildFile; fileRef = C8093C8E1B8A72BE0088E94D /* TakeUntil.swift */; };
		D2EBEB251BB9B6C1003A27DC /* TakeWhile.swift in Sources */ = {isa = PBXBuildFile; fileRef = C8093C8F1B8A72BE0088E94D /* TakeWhile.swift */; };
		D2EBEB261BB9B6C1003A27DC /* Throttle.swift in Sources */ = {isa = PBXBuildFile; fileRef = C8093C901B8A72BE0088E94D /* Throttle.swift */; };
		D2EBEB271BB9B6C1003A27DC /* Timer.swift in Sources */ = {isa = PBXBuildFile; fileRef = C8093C911B8A72BE0088E94D /* Timer.swift */; };
		D2EBEB281BB9B6C1003A27DC /* Zip.swift in Sources */ = {isa = PBXBuildFile; fileRef = C8093C941B8A72BE0088E94D /* Zip.swift */; };
		D2EBEB291BB9B6C1003A27DC /* Zip+arity.swift in Sources */ = {isa = PBXBuildFile; fileRef = C8093C921B8A72BE0088E94D /* Zip+arity.swift */; };
		D2EBEB2A1BB9B6C5003A27DC /* Zip+CollectionType.swift in Sources */ = {isa = PBXBuildFile; fileRef = C8C3D9FD1B935EDF004D233E /* Zip+CollectionType.swift */; };
		D2EBEB2B1BB9B6CA003A27DC /* Observable+Aggregate.swift in Sources */ = {isa = PBXBuildFile; fileRef = C8093C951B8A72BE0088E94D /* Observable+Aggregate.swift */; };
		D2EBEB2C1BB9B6CA003A27DC /* Observable+Binding.swift in Sources */ = {isa = PBXBuildFile; fileRef = C8093C961B8A72BE0088E94D /* Observable+Binding.swift */; };
		D2EBEB2D1BB9B6CA003A27DC /* Observable+Concurrency.swift in Sources */ = {isa = PBXBuildFile; fileRef = C8093C971B8A72BE0088E94D /* Observable+Concurrency.swift */; };
		D2EBEB2E1BB9B6CA003A27DC /* Observable+Creation.swift in Sources */ = {isa = PBXBuildFile; fileRef = C8093C981B8A72BE0088E94D /* Observable+Creation.swift */; };
		D2EBEB2F1BB9B6CA003A27DC /* Observable+Debug.swift in Sources */ = {isa = PBXBuildFile; fileRef = C8093C991B8A72BE0088E94D /* Observable+Debug.swift */; };
		D2EBEB301BB9B6CA003A27DC /* Observable+Multiple.swift in Sources */ = {isa = PBXBuildFile; fileRef = C8093C9A1B8A72BE0088E94D /* Observable+Multiple.swift */; };
		D2EBEB311BB9B6CA003A27DC /* Observable+Single.swift in Sources */ = {isa = PBXBuildFile; fileRef = C8093C9B1B8A72BE0088E94D /* Observable+Single.swift */; };
		D2EBEB321BB9B6CA003A27DC /* Observable+StandardSequenceOperators.swift in Sources */ = {isa = PBXBuildFile; fileRef = C8093C9C1B8A72BE0088E94D /* Observable+StandardSequenceOperators.swift */; };
		D2EBEB331BB9B6CA003A27DC /* Observable+Time.swift in Sources */ = {isa = PBXBuildFile; fileRef = C8093C9D1B8A72BE0088E94D /* Observable+Time.swift */; };
		D2EBEB341BB9B6D2003A27DC /* AnonymousObserver.swift in Sources */ = {isa = PBXBuildFile; fileRef = C8093CA21B8A72BE0088E94D /* AnonymousObserver.swift */; };
		D2EBEB351BB9B6D2003A27DC /* ObserverBase.swift in Sources */ = {isa = PBXBuildFile; fileRef = C8093CA61B8A72BE0088E94D /* ObserverBase.swift */; };
		D2EBEB361BB9B6D2003A27DC /* TailRecursiveSink.swift in Sources */ = {isa = PBXBuildFile; fileRef = C8093CA91B8A72BE0088E94D /* TailRecursiveSink.swift */; };
		D2EBEB381BB9B6D8003A27DC /* ConcurrentDispatchQueueScheduler.swift in Sources */ = {isa = PBXBuildFile; fileRef = C8093CB51B8A72BE0088E94D /* ConcurrentDispatchQueueScheduler.swift */; };
		D2EBEB3A1BB9B6D8003A27DC /* MainScheduler.swift in Sources */ = {isa = PBXBuildFile; fileRef = C8093CB71B8A72BE0088E94D /* MainScheduler.swift */; };
		D2EBEB3B1BB9B6D8003A27DC /* OperationQueueScheduler.swift in Sources */ = {isa = PBXBuildFile; fileRef = C8093CB81B8A72BE0088E94D /* OperationQueueScheduler.swift */; };
		D2EBEB3C1BB9B6D8003A27DC /* RecursiveScheduler.swift in Sources */ = {isa = PBXBuildFile; fileRef = C8093CB91B8A72BE0088E94D /* RecursiveScheduler.swift */; };
		D2EBEB3D1BB9B6D8003A27DC /* SchedulerServices+Emulation.swift in Sources */ = {isa = PBXBuildFile; fileRef = C8093CBB1B8A72BE0088E94D /* SchedulerServices+Emulation.swift */; };
		D2EBEB3E1BB9B6D8003A27DC /* SerialDispatchQueueScheduler.swift in Sources */ = {isa = PBXBuildFile; fileRef = C8093CBC1B8A72BE0088E94D /* SerialDispatchQueueScheduler.swift */; };
		D2EBEB3F1BB9B6D8003A27DC /* CurrentThreadScheduler.swift in Sources */ = {isa = PBXBuildFile; fileRef = C8C3DA0E1B939767004D233E /* CurrentThreadScheduler.swift */; };
		D2EBEB401BB9B6DE003A27DC /* BehaviorSubject.swift in Sources */ = {isa = PBXBuildFile; fileRef = C8093CBE1B8A72BE0088E94D /* BehaviorSubject.swift */; };
		D2EBEB411BB9B6DE003A27DC /* PublishSubject.swift in Sources */ = {isa = PBXBuildFile; fileRef = C8093CBF1B8A72BE0088E94D /* PublishSubject.swift */; };
		D2EBEB421BB9B6DE003A27DC /* ReplaySubject.swift in Sources */ = {isa = PBXBuildFile; fileRef = C8093CC01B8A72BE0088E94D /* ReplaySubject.swift */; };
		D2EBEB431BB9B6DE003A27DC /* SubjectType.swift in Sources */ = {isa = PBXBuildFile; fileRef = C8093CC11B8A72BE0088E94D /* SubjectType.swift */; };
		D2EBEB441BB9B6DE003A27DC /* Variable.swift in Sources */ = {isa = PBXBuildFile; fileRef = C8093CC21B8A72BE0088E94D /* Variable.swift */; };
		D2EBEB8A1BB9B9EE003A27DC /* ObservableConvertibleType+Blocking.swift in Sources */ = {isa = PBXBuildFile; fileRef = C8093F581B8A73A20088E94D /* ObservableConvertibleType+Blocking.swift */; };
		D2FC15B31BCB95E5007361FF /* SkipWhile.swift in Sources */ = {isa = PBXBuildFile; fileRef = D22B6D251BC8504A00BCE0AB /* SkipWhile.swift */; };
		D2FC15B41BCB95E7007361FF /* SkipWhile.swift in Sources */ = {isa = PBXBuildFile; fileRef = D22B6D251BC8504A00BCE0AB /* SkipWhile.swift */; };
		D2FC15B51BCB95E8007361FF /* SkipWhile.swift in Sources */ = {isa = PBXBuildFile; fileRef = D22B6D251BC8504A00BCE0AB /* SkipWhile.swift */; };
		F31F35B01BB4FED800961002 /* UIStepper+Rx.swift in Sources */ = {isa = PBXBuildFile; fileRef = F31F35AF1BB4FED800961002 /* UIStepper+Rx.swift */; };
/* End PBXBuildFile section */

/* Begin PBXContainerItemProxy section */
		C872BD1B1BC0529600D7175E /* PBXContainerItemProxy */ = {
			isa = PBXContainerItemProxy;
			containerPortal = C8A56ACE1AD7424700B4673B /* Project object */;
			proxyType = 1;
			remoteGlobalIDString = C8A56AD61AD7424700B4673B;
			remoteInfo = "RxSwift-iOS";
		};
		C872BD1D1BC052A200D7175E /* PBXContainerItemProxy */ = {
			isa = PBXContainerItemProxy;
			containerPortal = C8A56ACE1AD7424700B4673B /* Project object */;
			proxyType = 1;
			remoteGlobalIDString = C88BB81A1B07E5ED0064D411;
			remoteInfo = "RxSwift-OSX";
		};
		C872BD1F1BC052A800D7175E /* PBXContainerItemProxy */ = {
			isa = PBXContainerItemProxy;
			containerPortal = C8A56ACE1AD7424700B4673B /* Project object */;
			proxyType = 1;
			remoteGlobalIDString = D2EA280B1BB9B5A200880ED3;
			remoteInfo = "RxSwift-tvOS";
		};
		C872BD211BC052AC00D7175E /* PBXContainerItemProxy */ = {
			isa = PBXContainerItemProxy;
			containerPortal = C8A56ACE1AD7424700B4673B /* Project object */;
			proxyType = 1;
			remoteGlobalIDString = C8F0BF901BBBFB8B001B112F;
			remoteInfo = "RxSwift-watchOS";
		};
		C872BD231BC052B800D7175E /* PBXContainerItemProxy */ = {
			isa = PBXContainerItemProxy;
			containerPortal = C8A56ACE1AD7424700B4673B /* Project object */;
			proxyType = 1;
			remoteGlobalIDString = C8A56AD61AD7424700B4673B;
			remoteInfo = "RxSwift-iOS";
		};
		C872BD251BC052BB00D7175E /* PBXContainerItemProxy */ = {
			isa = PBXContainerItemProxy;
			containerPortal = C8A56ACE1AD7424700B4673B /* Project object */;
			proxyType = 1;
			remoteGlobalIDString = C88BB81A1B07E5ED0064D411;
			remoteInfo = "RxSwift-OSX";
		};
		C872BD271BC052BF00D7175E /* PBXContainerItemProxy */ = {
			isa = PBXContainerItemProxy;
			containerPortal = C8A56ACE1AD7424700B4673B /* Project object */;
			proxyType = 1;
			remoteGlobalIDString = D2EA280B1BB9B5A200880ED3;
			remoteInfo = "RxSwift-tvOS";
		};
		C872BD291BC052C200D7175E /* PBXContainerItemProxy */ = {
			isa = PBXContainerItemProxy;
			containerPortal = C8A56ACE1AD7424700B4673B /* Project object */;
			proxyType = 1;
			remoteGlobalIDString = C8F0BF901BBBFB8B001B112F;
			remoteInfo = "RxSwift-watchOS";
		};
		C88FA4FF1C25C44800CCFEA4 /* PBXContainerItemProxy */ = {
			isa = PBXContainerItemProxy;
			containerPortal = C8A56ACE1AD7424700B4673B /* Project object */;
			proxyType = 1;
			remoteGlobalIDString = C8A56AD61AD7424700B4673B;
			remoteInfo = "RxSwift-iOS";
		};
		C88FA5101C25C4B500CCFEA4 /* PBXContainerItemProxy */ = {
			isa = PBXContainerItemProxy;
			containerPortal = C8A56ACE1AD7424700B4673B /* Project object */;
			proxyType = 1;
			remoteGlobalIDString = C88BB81A1B07E5ED0064D411;
			remoteInfo = "RxSwift-OSX";
		};
		C88FA5211C25C4C000CCFEA4 /* PBXContainerItemProxy */ = {
			isa = PBXContainerItemProxy;
			containerPortal = C8A56ACE1AD7424700B4673B /* Project object */;
			proxyType = 1;
			remoteGlobalIDString = D2EA280B1BB9B5A200880ED3;
			remoteInfo = "RxSwift-tvOS";
		};
		C88FA5321C25C4CC00CCFEA4 /* PBXContainerItemProxy */ = {
			isa = PBXContainerItemProxy;
			containerPortal = C8A56ACE1AD7424700B4673B /* Project object */;
			proxyType = 1;
			remoteGlobalIDString = C8F0BF901BBBFB8B001B112F;
			remoteInfo = "RxSwift-watchOS";
		};
/* End PBXContainerItemProxy section */

/* Begin PBXFileReference section */
<<<<<<< HEAD
		842A5A281C357F7D003568D5 /* NSTextStorage+Rx.swift */ = {isa = PBXFileReference; fileEncoding = 4; lastKnownFileType = sourcecode.swift; path = "NSTextStorage+Rx.swift"; sourceTree = "<group>"; };
		84C225A21C33F00B008724EC /* RxTextStorageDelegateProxy.swift */ = {isa = PBXFileReference; fileEncoding = 4; lastKnownFileType = sourcecode.swift; path = RxTextStorageDelegateProxy.swift; sourceTree = "<group>"; };
=======
		79E9DE881C3417FD009970AF /* DispatchQueueSchedulerQOS.swift */ = {isa = PBXFileReference; fileEncoding = 4; lastKnownFileType = sourcecode.swift; path = DispatchQueueSchedulerQOS.swift; sourceTree = "<group>"; };
>>>>>>> 91058f98
		9BA1CBD11C0F7C0A0044B50A /* UIActivityIndicatorView+Rx.swift */ = {isa = PBXFileReference; fileEncoding = 4; lastKnownFileType = sourcecode.swift; path = "UIActivityIndicatorView+Rx.swift"; sourceTree = "<group>"; };
		A111CE961B91C97C00D0DCEE /* Info.plist */ = {isa = PBXFileReference; fileEncoding = 4; lastKnownFileType = text.plist.xml; path = Info.plist; sourceTree = "<group>"; };
		B1B7C3BC1BDD39DB0076934E /* TakeLast.swift */ = {isa = PBXFileReference; fileEncoding = 4; lastKnownFileType = sourcecode.swift; path = TakeLast.swift; sourceTree = "<group>"; };
		B1D8998E1BF653410027B05C /* Timeout.swift */ = {isa = PBXFileReference; fileEncoding = 4; lastKnownFileType = sourcecode.swift; path = Timeout.swift; sourceTree = "<group>"; };
		C807F3611C2ACED300017910 /* TestSchedulerVirtualTimeConverter.swift */ = {isa = PBXFileReference; fileEncoding = 4; lastKnownFileType = sourcecode.swift; path = TestSchedulerVirtualTimeConverter.swift; sourceTree = "<group>"; };
		C809396D1B8A71760088E94D /* RxCocoa.framework */ = {isa = PBXFileReference; explicitFileType = wrapper.framework; includeInIndex = 0; path = RxCocoa.framework; sourceTree = BUILT_PRODUCTS_DIR; };
		C80939E71B8A71840088E94D /* RxCocoa.framework */ = {isa = PBXFileReference; explicitFileType = wrapper.framework; includeInIndex = 0; path = RxCocoa.framework; sourceTree = BUILT_PRODUCTS_DIR; };
		C8093BC71B8A71F00088E94D /* RxBlocking.framework */ = {isa = PBXFileReference; explicitFileType = wrapper.framework; includeInIndex = 0; path = RxBlocking.framework; sourceTree = BUILT_PRODUCTS_DIR; };
		C8093C451B8A71FC0088E94D /* RxBlocking.framework */ = {isa = PBXFileReference; explicitFileType = wrapper.framework; includeInIndex = 0; path = RxBlocking.framework; sourceTree = BUILT_PRODUCTS_DIR; };
		C8093C491B8A72BE0088E94D /* Cancelable.swift */ = {isa = PBXFileReference; fileEncoding = 4; lastKnownFileType = sourcecode.swift; path = Cancelable.swift; sourceTree = "<group>"; };
		C8093C4B1B8A72BE0088E94D /* AsyncLock.swift */ = {isa = PBXFileReference; fileEncoding = 4; lastKnownFileType = sourcecode.swift; path = AsyncLock.swift; sourceTree = "<group>"; };
		C8093C4C1B8A72BE0088E94D /* Lock.swift */ = {isa = PBXFileReference; fileEncoding = 4; lastKnownFileType = sourcecode.swift; path = Lock.swift; sourceTree = "<group>"; };
		C8093C4D1B8A72BE0088E94D /* ConnectableObservableType.swift */ = {isa = PBXFileReference; fileEncoding = 4; lastKnownFileType = sourcecode.swift; path = ConnectableObservableType.swift; sourceTree = "<group>"; };
		C8093C4F1B8A72BE0088E94D /* Bag.swift */ = {isa = PBXFileReference; fileEncoding = 4; lastKnownFileType = sourcecode.swift; path = Bag.swift; sourceTree = "<group>"; };
		C8093C501B8A72BE0088E94D /* InfiniteSequence.swift */ = {isa = PBXFileReference; fileEncoding = 4; lastKnownFileType = sourcecode.swift; path = InfiniteSequence.swift; sourceTree = "<group>"; };
		C8093C511B8A72BE0088E94D /* Queue.swift */ = {isa = PBXFileReference; fileEncoding = 4; lastKnownFileType = sourcecode.swift; path = Queue.swift; sourceTree = "<group>"; };
		C8093C521B8A72BE0088E94D /* Disposable.swift */ = {isa = PBXFileReference; fileEncoding = 4; lastKnownFileType = sourcecode.swift; path = Disposable.swift; sourceTree = "<group>"; };
		C8093C541B8A72BE0088E94D /* AnonymousDisposable.swift */ = {isa = PBXFileReference; fileEncoding = 4; lastKnownFileType = sourcecode.swift; path = AnonymousDisposable.swift; sourceTree = "<group>"; };
		C8093C551B8A72BE0088E94D /* BinaryDisposable.swift */ = {isa = PBXFileReference; fileEncoding = 4; lastKnownFileType = sourcecode.swift; path = BinaryDisposable.swift; sourceTree = "<group>"; };
		C8093C571B8A72BE0088E94D /* CompositeDisposable.swift */ = {isa = PBXFileReference; fileEncoding = 4; lastKnownFileType = sourcecode.swift; path = CompositeDisposable.swift; sourceTree = "<group>"; };
		C8093C581B8A72BE0088E94D /* DisposeBag.swift */ = {isa = PBXFileReference; fileEncoding = 4; lastKnownFileType = sourcecode.swift; path = DisposeBag.swift; sourceTree = "<group>"; };
		C8093C591B8A72BE0088E94D /* DisposeBase.swift */ = {isa = PBXFileReference; fileEncoding = 4; lastKnownFileType = sourcecode.swift; path = DisposeBase.swift; sourceTree = "<group>"; };
		C8093C5A1B8A72BE0088E94D /* NAryDisposable.swift */ = {isa = PBXFileReference; fileEncoding = 4; lastKnownFileType = sourcecode.swift; path = NAryDisposable.swift; sourceTree = "<group>"; };
		C8093C5B1B8A72BE0088E94D /* NAryDisposable.tt */ = {isa = PBXFileReference; fileEncoding = 4; lastKnownFileType = text; path = NAryDisposable.tt; sourceTree = "<group>"; };
		C8093C5C1B8A72BE0088E94D /* NopDisposable.swift */ = {isa = PBXFileReference; fileEncoding = 4; lastKnownFileType = sourcecode.swift; path = NopDisposable.swift; sourceTree = "<group>"; };
		C8093C5D1B8A72BE0088E94D /* ScheduledDisposable.swift */ = {isa = PBXFileReference; fileEncoding = 4; lastKnownFileType = sourcecode.swift; path = ScheduledDisposable.swift; sourceTree = "<group>"; };
		C8093C5F1B8A72BE0088E94D /* SerialDisposable.swift */ = {isa = PBXFileReference; fileEncoding = 4; lastKnownFileType = sourcecode.swift; path = SerialDisposable.swift; sourceTree = "<group>"; };
		C8093C601B8A72BE0088E94D /* SingleAssignmentDisposable.swift */ = {isa = PBXFileReference; fileEncoding = 4; lastKnownFileType = sourcecode.swift; path = SingleAssignmentDisposable.swift; sourceTree = "<group>"; };
		C8093C611B8A72BE0088E94D /* StableCompositeDisposable.swift */ = {isa = PBXFileReference; fileEncoding = 4; lastKnownFileType = sourcecode.swift; path = StableCompositeDisposable.swift; sourceTree = "<group>"; };
		C8093C631B8A72BE0088E94D /* Errors.swift */ = {isa = PBXFileReference; fileEncoding = 4; lastKnownFileType = sourcecode.swift; path = Errors.swift; sourceTree = "<group>"; };
		C8093C641B8A72BE0088E94D /* Event.swift */ = {isa = PBXFileReference; fileEncoding = 4; lastKnownFileType = sourcecode.swift; path = Event.swift; sourceTree = "<group>"; };
		C8093C651B8A72BE0088E94D /* ImmediateSchedulerType.swift */ = {isa = PBXFileReference; fileEncoding = 4; lastKnownFileType = sourcecode.swift; path = ImmediateSchedulerType.swift; sourceTree = "<group>"; };
		C8093C661B8A72BE0088E94D /* Info.plist */ = {isa = PBXFileReference; fileEncoding = 4; lastKnownFileType = text.plist.xml; path = Info.plist; sourceTree = "<group>"; };
		C8093C671B8A72BE0088E94D /* Observable+Extensions.swift */ = {isa = PBXFileReference; fileEncoding = 4; lastKnownFileType = sourcecode.swift; path = "Observable+Extensions.swift"; sourceTree = "<group>"; };
		C8093C681B8A72BE0088E94D /* Observable.swift */ = {isa = PBXFileReference; fileEncoding = 4; lastKnownFileType = sourcecode.swift; path = Observable.swift; sourceTree = "<group>"; };
		C8093C6B1B8A72BE0088E94D /* Amb.swift */ = {isa = PBXFileReference; fileEncoding = 4; lastKnownFileType = sourcecode.swift; path = Amb.swift; sourceTree = "<group>"; };
		C8093C6E1B8A72BE0088E94D /* Catch.swift */ = {isa = PBXFileReference; fileEncoding = 4; lastKnownFileType = sourcecode.swift; path = Catch.swift; sourceTree = "<group>"; };
		C8093C6F1B8A72BE0088E94D /* CombineLatest+arity.swift */ = {isa = PBXFileReference; fileEncoding = 4; lastKnownFileType = sourcecode.swift; path = "CombineLatest+arity.swift"; sourceTree = "<group>"; };
		C8093C701B8A72BE0088E94D /* CombineLatest+arity.tt */ = {isa = PBXFileReference; fileEncoding = 4; lastKnownFileType = text; path = "CombineLatest+arity.tt"; sourceTree = "<group>"; };
		C8093C711B8A72BE0088E94D /* CombineLatest.swift */ = {isa = PBXFileReference; fileEncoding = 4; lastKnownFileType = sourcecode.swift; path = CombineLatest.swift; sourceTree = "<group>"; };
		C8093C721B8A72BE0088E94D /* Concat.swift */ = {isa = PBXFileReference; fileEncoding = 4; lastKnownFileType = sourcecode.swift; path = Concat.swift; sourceTree = "<group>"; };
		C8093C741B8A72BE0088E94D /* ConnectableObservable.swift */ = {isa = PBXFileReference; fileEncoding = 4; lastKnownFileType = sourcecode.swift; path = ConnectableObservable.swift; sourceTree = "<group>"; };
		C8093C751B8A72BE0088E94D /* Debug.swift */ = {isa = PBXFileReference; fileEncoding = 4; lastKnownFileType = sourcecode.swift; path = Debug.swift; sourceTree = "<group>"; };
		C8093C761B8A72BE0088E94D /* Deferred.swift */ = {isa = PBXFileReference; fileEncoding = 4; lastKnownFileType = sourcecode.swift; path = Deferred.swift; sourceTree = "<group>"; };
		C8093C771B8A72BE0088E94D /* DelaySubscription.swift */ = {isa = PBXFileReference; fileEncoding = 4; lastKnownFileType = sourcecode.swift; path = DelaySubscription.swift; sourceTree = "<group>"; };
		C8093C781B8A72BE0088E94D /* DistinctUntilChanged.swift */ = {isa = PBXFileReference; fileEncoding = 4; lastKnownFileType = sourcecode.swift; path = DistinctUntilChanged.swift; sourceTree = "<group>"; };
		C8093C791B8A72BE0088E94D /* Do.swift */ = {isa = PBXFileReference; fileEncoding = 4; lastKnownFileType = sourcecode.swift; path = Do.swift; sourceTree = "<group>"; };
		C8093C7A1B8A72BE0088E94D /* Filter.swift */ = {isa = PBXFileReference; fileEncoding = 4; lastKnownFileType = sourcecode.swift; path = Filter.swift; sourceTree = "<group>"; };
		C8093C7C1B8A72BE0088E94D /* Map.swift */ = {isa = PBXFileReference; fileEncoding = 4; lastKnownFileType = sourcecode.swift; path = Map.swift; sourceTree = "<group>"; };
		C8093C7D1B8A72BE0088E94D /* Merge.swift */ = {isa = PBXFileReference; fileEncoding = 4; lastKnownFileType = sourcecode.swift; path = Merge.swift; sourceTree = "<group>"; };
		C8093C7E1B8A72BE0088E94D /* Multicast.swift */ = {isa = PBXFileReference; fileEncoding = 4; lastKnownFileType = sourcecode.swift; path = Multicast.swift; sourceTree = "<group>"; };
		C8093C801B8A72BE0088E94D /* ObserveOn.swift */ = {isa = PBXFileReference; fileEncoding = 4; lastKnownFileType = sourcecode.swift; path = ObserveOn.swift; sourceTree = "<group>"; };
		C8093C811B8A72BE0088E94D /* ObserveOnSerialDispatchQueue.swift */ = {isa = PBXFileReference; fileEncoding = 4; lastKnownFileType = sourcecode.swift; path = ObserveOnSerialDispatchQueue.swift; sourceTree = "<group>"; };
		C8093C831B8A72BE0088E94D /* Producer.swift */ = {isa = PBXFileReference; fileEncoding = 4; lastKnownFileType = sourcecode.swift; path = Producer.swift; sourceTree = "<group>"; };
		C8093C841B8A72BE0088E94D /* Reduce.swift */ = {isa = PBXFileReference; fileEncoding = 4; lastKnownFileType = sourcecode.swift; path = Reduce.swift; sourceTree = "<group>"; };
		C8093C851B8A72BE0088E94D /* RefCount.swift */ = {isa = PBXFileReference; fileEncoding = 4; lastKnownFileType = sourcecode.swift; path = RefCount.swift; sourceTree = "<group>"; };
		C8093C861B8A72BE0088E94D /* Sample.swift */ = {isa = PBXFileReference; fileEncoding = 4; lastKnownFileType = sourcecode.swift; path = Sample.swift; sourceTree = "<group>"; };
		C8093C871B8A72BE0088E94D /* Scan.swift */ = {isa = PBXFileReference; fileEncoding = 4; lastKnownFileType = sourcecode.swift; path = Scan.swift; sourceTree = "<group>"; };
		C8093C881B8A72BE0088E94D /* Sink.swift */ = {isa = PBXFileReference; fileEncoding = 4; lastKnownFileType = sourcecode.swift; path = Sink.swift; sourceTree = "<group>"; };
		C8093C891B8A72BE0088E94D /* Skip.swift */ = {isa = PBXFileReference; fileEncoding = 4; lastKnownFileType = sourcecode.swift; path = Skip.swift; sourceTree = "<group>"; };
		C8093C8A1B8A72BE0088E94D /* StartWith.swift */ = {isa = PBXFileReference; fileEncoding = 4; lastKnownFileType = sourcecode.swift; path = StartWith.swift; sourceTree = "<group>"; };
		C8093C8B1B8A72BE0088E94D /* SubscribeOn.swift */ = {isa = PBXFileReference; fileEncoding = 4; lastKnownFileType = sourcecode.swift; path = SubscribeOn.swift; sourceTree = "<group>"; };
		C8093C8C1B8A72BE0088E94D /* Switch.swift */ = {isa = PBXFileReference; fileEncoding = 4; lastKnownFileType = sourcecode.swift; path = Switch.swift; sourceTree = "<group>"; };
		C8093C8D1B8A72BE0088E94D /* Take.swift */ = {isa = PBXFileReference; fileEncoding = 4; lastKnownFileType = sourcecode.swift; path = Take.swift; sourceTree = "<group>"; };
		C8093C8E1B8A72BE0088E94D /* TakeUntil.swift */ = {isa = PBXFileReference; fileEncoding = 4; lastKnownFileType = sourcecode.swift; path = TakeUntil.swift; sourceTree = "<group>"; };
		C8093C8F1B8A72BE0088E94D /* TakeWhile.swift */ = {isa = PBXFileReference; fileEncoding = 4; lastKnownFileType = sourcecode.swift; path = TakeWhile.swift; sourceTree = "<group>"; };
		C8093C901B8A72BE0088E94D /* Throttle.swift */ = {isa = PBXFileReference; fileEncoding = 4; lastKnownFileType = sourcecode.swift; path = Throttle.swift; sourceTree = "<group>"; };
		C8093C911B8A72BE0088E94D /* Timer.swift */ = {isa = PBXFileReference; fileEncoding = 4; lastKnownFileType = sourcecode.swift; path = Timer.swift; sourceTree = "<group>"; };
		C8093C921B8A72BE0088E94D /* Zip+arity.swift */ = {isa = PBXFileReference; fileEncoding = 4; lastKnownFileType = sourcecode.swift; path = "Zip+arity.swift"; sourceTree = "<group>"; };
		C8093C931B8A72BE0088E94D /* Zip+arity.tt */ = {isa = PBXFileReference; fileEncoding = 4; lastKnownFileType = text; path = "Zip+arity.tt"; sourceTree = "<group>"; };
		C8093C941B8A72BE0088E94D /* Zip.swift */ = {isa = PBXFileReference; fileEncoding = 4; lastKnownFileType = sourcecode.swift; path = Zip.swift; sourceTree = "<group>"; };
		C8093C951B8A72BE0088E94D /* Observable+Aggregate.swift */ = {isa = PBXFileReference; fileEncoding = 4; lastKnownFileType = sourcecode.swift; path = "Observable+Aggregate.swift"; sourceTree = "<group>"; };
		C8093C961B8A72BE0088E94D /* Observable+Binding.swift */ = {isa = PBXFileReference; fileEncoding = 4; lastKnownFileType = sourcecode.swift; path = "Observable+Binding.swift"; sourceTree = "<group>"; };
		C8093C971B8A72BE0088E94D /* Observable+Concurrency.swift */ = {isa = PBXFileReference; fileEncoding = 4; lastKnownFileType = sourcecode.swift; path = "Observable+Concurrency.swift"; sourceTree = "<group>"; };
		C8093C981B8A72BE0088E94D /* Observable+Creation.swift */ = {isa = PBXFileReference; fileEncoding = 4; lastKnownFileType = sourcecode.swift; lineEnding = 0; path = "Observable+Creation.swift"; sourceTree = "<group>"; xcLanguageSpecificationIdentifier = xcode.lang.swift; };
		C8093C991B8A72BE0088E94D /* Observable+Debug.swift */ = {isa = PBXFileReference; fileEncoding = 4; lastKnownFileType = sourcecode.swift; path = "Observable+Debug.swift"; sourceTree = "<group>"; };
		C8093C9A1B8A72BE0088E94D /* Observable+Multiple.swift */ = {isa = PBXFileReference; fileEncoding = 4; lastKnownFileType = sourcecode.swift; path = "Observable+Multiple.swift"; sourceTree = "<group>"; };
		C8093C9B1B8A72BE0088E94D /* Observable+Single.swift */ = {isa = PBXFileReference; fileEncoding = 4; lastKnownFileType = sourcecode.swift; path = "Observable+Single.swift"; sourceTree = "<group>"; };
		C8093C9C1B8A72BE0088E94D /* Observable+StandardSequenceOperators.swift */ = {isa = PBXFileReference; fileEncoding = 4; lastKnownFileType = sourcecode.swift; path = "Observable+StandardSequenceOperators.swift"; sourceTree = "<group>"; };
		C8093C9D1B8A72BE0088E94D /* Observable+Time.swift */ = {isa = PBXFileReference; fileEncoding = 4; lastKnownFileType = sourcecode.swift; path = "Observable+Time.swift"; sourceTree = "<group>"; };
		C8093C9E1B8A72BE0088E94D /* ObservableType.swift */ = {isa = PBXFileReference; fileEncoding = 4; lastKnownFileType = sourcecode.swift; path = ObservableType.swift; sourceTree = "<group>"; };
		C8093CA01B8A72BE0088E94D /* AnyObserver.swift */ = {isa = PBXFileReference; fileEncoding = 4; lastKnownFileType = sourcecode.swift; lineEnding = 0; path = AnyObserver.swift; sourceTree = "<group>"; xcLanguageSpecificationIdentifier = xcode.lang.swift; };
		C8093CA21B8A72BE0088E94D /* AnonymousObserver.swift */ = {isa = PBXFileReference; fileEncoding = 4; lastKnownFileType = sourcecode.swift; path = AnonymousObserver.swift; sourceTree = "<group>"; };
		C8093CA61B8A72BE0088E94D /* ObserverBase.swift */ = {isa = PBXFileReference; fileEncoding = 4; lastKnownFileType = sourcecode.swift; path = ObserverBase.swift; sourceTree = "<group>"; };
		C8093CA91B8A72BE0088E94D /* TailRecursiveSink.swift */ = {isa = PBXFileReference; fileEncoding = 4; lastKnownFileType = sourcecode.swift; path = TailRecursiveSink.swift; sourceTree = "<group>"; };
		C8093CAB1B8A72BE0088E94D /* ObserverType.swift */ = {isa = PBXFileReference; fileEncoding = 4; lastKnownFileType = sourcecode.swift; path = ObserverType.swift; sourceTree = "<group>"; };
		C8093CAF1B8A72BE0088E94D /* Rx.swift */ = {isa = PBXFileReference; fileEncoding = 4; lastKnownFileType = sourcecode.swift; path = Rx.swift; sourceTree = "<group>"; };
		C8093CB01B8A72BE0088E94D /* RxMutableBox.swift */ = {isa = PBXFileReference; fileEncoding = 4; lastKnownFileType = sourcecode.swift; path = RxMutableBox.swift; sourceTree = "<group>"; };
		C8093CB31B8A72BE0088E94D /* SchedulerType.swift */ = {isa = PBXFileReference; fileEncoding = 4; lastKnownFileType = sourcecode.swift; path = SchedulerType.swift; sourceTree = "<group>"; };
		C8093CB51B8A72BE0088E94D /* ConcurrentDispatchQueueScheduler.swift */ = {isa = PBXFileReference; fileEncoding = 4; lastKnownFileType = sourcecode.swift; path = ConcurrentDispatchQueueScheduler.swift; sourceTree = "<group>"; };
		C8093CB71B8A72BE0088E94D /* MainScheduler.swift */ = {isa = PBXFileReference; fileEncoding = 4; lastKnownFileType = sourcecode.swift; path = MainScheduler.swift; sourceTree = "<group>"; };
		C8093CB81B8A72BE0088E94D /* OperationQueueScheduler.swift */ = {isa = PBXFileReference; fileEncoding = 4; lastKnownFileType = sourcecode.swift; path = OperationQueueScheduler.swift; sourceTree = "<group>"; };
		C8093CB91B8A72BE0088E94D /* RecursiveScheduler.swift */ = {isa = PBXFileReference; fileEncoding = 4; lastKnownFileType = sourcecode.swift; path = RecursiveScheduler.swift; sourceTree = "<group>"; };
		C8093CBB1B8A72BE0088E94D /* SchedulerServices+Emulation.swift */ = {isa = PBXFileReference; fileEncoding = 4; lastKnownFileType = sourcecode.swift; path = "SchedulerServices+Emulation.swift"; sourceTree = "<group>"; };
		C8093CBC1B8A72BE0088E94D /* SerialDispatchQueueScheduler.swift */ = {isa = PBXFileReference; fileEncoding = 4; lastKnownFileType = sourcecode.swift; path = SerialDispatchQueueScheduler.swift; sourceTree = "<group>"; };
		C8093CBE1B8A72BE0088E94D /* BehaviorSubject.swift */ = {isa = PBXFileReference; fileEncoding = 4; lastKnownFileType = sourcecode.swift; lineEnding = 0; path = BehaviorSubject.swift; sourceTree = "<group>"; xcLanguageSpecificationIdentifier = xcode.lang.swift; };
		C8093CBF1B8A72BE0088E94D /* PublishSubject.swift */ = {isa = PBXFileReference; fileEncoding = 4; lastKnownFileType = sourcecode.swift; lineEnding = 0; path = PublishSubject.swift; sourceTree = "<group>"; xcLanguageSpecificationIdentifier = xcode.lang.swift; };
		C8093CC01B8A72BE0088E94D /* ReplaySubject.swift */ = {isa = PBXFileReference; fileEncoding = 4; lastKnownFileType = sourcecode.swift; lineEnding = 0; path = ReplaySubject.swift; sourceTree = "<group>"; xcLanguageSpecificationIdentifier = xcode.lang.swift; };
		C8093CC11B8A72BE0088E94D /* SubjectType.swift */ = {isa = PBXFileReference; fileEncoding = 4; lastKnownFileType = sourcecode.swift; path = SubjectType.swift; sourceTree = "<group>"; };
		C8093CC21B8A72BE0088E94D /* Variable.swift */ = {isa = PBXFileReference; fileEncoding = 4; lastKnownFileType = sourcecode.swift; path = Variable.swift; sourceTree = "<group>"; };
		C8093E821B8A732E0088E94D /* _RX.h */ = {isa = PBXFileReference; fileEncoding = 4; lastKnownFileType = sourcecode.c.h; path = _RX.h; sourceTree = "<group>"; };
		C8093E831B8A732E0088E94D /* _RX.m */ = {isa = PBXFileReference; fileEncoding = 4; lastKnownFileType = sourcecode.c.objc; path = _RX.m; sourceTree = "<group>"; };
		C8093E841B8A732E0088E94D /* _RXDelegateProxy.h */ = {isa = PBXFileReference; fileEncoding = 4; lastKnownFileType = sourcecode.c.h; path = _RXDelegateProxy.h; sourceTree = "<group>"; };
		C8093E851B8A732E0088E94D /* _RXDelegateProxy.m */ = {isa = PBXFileReference; fileEncoding = 4; lastKnownFileType = sourcecode.c.objc; path = _RXDelegateProxy.m; sourceTree = "<group>"; };
		C8093E861B8A732E0088E94D /* _RXKVOObserver.h */ = {isa = PBXFileReference; fileEncoding = 4; lastKnownFileType = sourcecode.c.h; path = _RXKVOObserver.h; sourceTree = "<group>"; };
		C8093E871B8A732E0088E94D /* _RXKVOObserver.m */ = {isa = PBXFileReference; fileEncoding = 4; lastKnownFileType = sourcecode.c.objc; path = _RXKVOObserver.m; sourceTree = "<group>"; };
		C8093E8A1B8A732E0088E94D /* CLLocationManager+Rx.swift */ = {isa = PBXFileReference; fileEncoding = 4; lastKnownFileType = sourcecode.swift; path = "CLLocationManager+Rx.swift"; sourceTree = "<group>"; };
		C8093E8B1B8A732E0088E94D /* DelegateProxy.swift */ = {isa = PBXFileReference; fileEncoding = 4; lastKnownFileType = sourcecode.swift; path = DelegateProxy.swift; sourceTree = "<group>"; };
		C8093E8C1B8A732E0088E94D /* DelegateProxyType.swift */ = {isa = PBXFileReference; fileEncoding = 4; lastKnownFileType = sourcecode.swift; path = DelegateProxyType.swift; sourceTree = "<group>"; };
		C8093E8D1B8A732E0088E94D /* Logging.swift */ = {isa = PBXFileReference; fileEncoding = 4; lastKnownFileType = sourcecode.swift; path = Logging.swift; sourceTree = "<group>"; };
		C8093E901B8A732E0088E94D /* ControlTarget.swift */ = {isa = PBXFileReference; fileEncoding = 4; lastKnownFileType = sourcecode.swift; path = ControlTarget.swift; sourceTree = "<group>"; };
		C8093E931B8A732E0088E94D /* KVOObservable.swift */ = {isa = PBXFileReference; fileEncoding = 4; lastKnownFileType = sourcecode.swift; path = KVOObservable.swift; sourceTree = "<group>"; };
		C8093E941B8A732E0088E94D /* KVOObserver.swift */ = {isa = PBXFileReference; fileEncoding = 4; lastKnownFileType = sourcecode.swift; path = KVOObserver.swift; sourceTree = "<group>"; };
		C8093E951B8A732E0088E94D /* NSNotificationCenter+Rx.swift */ = {isa = PBXFileReference; fileEncoding = 4; lastKnownFileType = sourcecode.swift; path = "NSNotificationCenter+Rx.swift"; sourceTree = "<group>"; };
		C8093E971B8A732E0088E94D /* NSObject+Rx.swift */ = {isa = PBXFileReference; fileEncoding = 4; lastKnownFileType = sourcecode.swift; path = "NSObject+Rx.swift"; sourceTree = "<group>"; };
		C8093E981B8A732E0088E94D /* NSURLSession+Rx.swift */ = {isa = PBXFileReference; fileEncoding = 4; lastKnownFileType = sourcecode.swift; path = "NSURLSession+Rx.swift"; sourceTree = "<group>"; };
		C8093E9A1B8A732E0088E94D /* RxCLLocationManagerDelegateProxy.swift */ = {isa = PBXFileReference; fileEncoding = 4; lastKnownFileType = sourcecode.swift; path = RxCLLocationManagerDelegateProxy.swift; sourceTree = "<group>"; };
		C8093E9B1B8A732E0088E94D /* RxCocoa.swift */ = {isa = PBXFileReference; fileEncoding = 4; lastKnownFileType = sourcecode.swift; path = RxCocoa.swift; sourceTree = "<group>"; };
		C8093E9C1B8A732E0088E94D /* RxTarget.swift */ = {isa = PBXFileReference; fileEncoding = 4; lastKnownFileType = sourcecode.swift; path = RxTarget.swift; sourceTree = "<group>"; };
		C8093E9D1B8A732E0088E94D /* Info.plist */ = {isa = PBXFileReference; fileEncoding = 4; lastKnownFileType = text.plist.xml; path = Info.plist; sourceTree = "<group>"; };
		C8093EC61B8A732E0088E94D /* NSButton+Rx.swift */ = {isa = PBXFileReference; fileEncoding = 4; lastKnownFileType = sourcecode.swift; path = "NSButton+Rx.swift"; sourceTree = "<group>"; };
		C8093EC71B8A732E0088E94D /* NSControl+Rx.swift */ = {isa = PBXFileReference; fileEncoding = 4; lastKnownFileType = sourcecode.swift; lineEnding = 0; path = "NSControl+Rx.swift"; sourceTree = "<group>"; xcLanguageSpecificationIdentifier = xcode.lang.swift; };
		C8093EC81B8A732E0088E94D /* NSImageView+Rx.swift */ = {isa = PBXFileReference; fileEncoding = 4; lastKnownFileType = sourcecode.swift; lineEnding = 0; path = "NSImageView+Rx.swift"; sourceTree = "<group>"; xcLanguageSpecificationIdentifier = xcode.lang.swift; };
		C8093EC91B8A732E0088E94D /* NSSlider+Rx.swift */ = {isa = PBXFileReference; fileEncoding = 4; lastKnownFileType = sourcecode.swift; path = "NSSlider+Rx.swift"; sourceTree = "<group>"; };
		C8093ECA1B8A732E0088E94D /* NSTextField+Rx.swift */ = {isa = PBXFileReference; fileEncoding = 4; lastKnownFileType = sourcecode.swift; lineEnding = 0; path = "NSTextField+Rx.swift"; sourceTree = "<group>"; xcLanguageSpecificationIdentifier = xcode.lang.swift; };
		C8093ECB1B8A732E0088E94D /* RxCocoa.h */ = {isa = PBXFileReference; fileEncoding = 4; lastKnownFileType = sourcecode.c.h; path = RxCocoa.h; sourceTree = "<group>"; };
		C8093F581B8A73A20088E94D /* ObservableConvertibleType+Blocking.swift */ = {isa = PBXFileReference; fileEncoding = 4; lastKnownFileType = sourcecode.swift; path = "ObservableConvertibleType+Blocking.swift"; sourceTree = "<group>"; xcLanguageSpecificationIdentifier = xcode.lang.swift; };
		C8093F591B8A73A20088E94D /* README.md */ = {isa = PBXFileReference; fileEncoding = 4; lastKnownFileType = net.daringfireball.markdown; path = README.md; sourceTree = "<group>"; };
		C80D338E1B91EF9E0014629D /* Observable+Bind.swift */ = {isa = PBXFileReference; fileEncoding = 4; lastKnownFileType = sourcecode.swift; path = "Observable+Bind.swift"; sourceTree = "<group>"; };
		C80D33931B922FB00014629D /* ControlEvent.swift */ = {isa = PBXFileReference; fileEncoding = 4; lastKnownFileType = sourcecode.swift; path = ControlEvent.swift; sourceTree = "<group>"; };
		C80D33941B922FB00014629D /* ControlProperty.swift */ = {isa = PBXFileReference; fileEncoding = 4; lastKnownFileType = sourcecode.swift; lineEnding = 0; path = ControlProperty.swift; sourceTree = "<group>"; xcLanguageSpecificationIdentifier = xcode.lang.swift; };
		C80D342D1B9245A40014629D /* CombineLatest+CollectionType.swift */ = {isa = PBXFileReference; fileEncoding = 4; lastKnownFileType = sourcecode.swift; lineEnding = 0; path = "CombineLatest+CollectionType.swift"; sourceTree = "<group>"; xcLanguageSpecificationIdentifier = xcode.lang.swift; };
		C80DDE8D1BCE69BA006A1832 /* ControlEvent+Driver.swift */ = {isa = PBXFileReference; fileEncoding = 4; lastKnownFileType = sourcecode.swift; path = "ControlEvent+Driver.swift"; sourceTree = "<group>"; };
		C80DDE8E1BCE69BA006A1832 /* ControlProperty+Driver.swift */ = {isa = PBXFileReference; fileEncoding = 4; lastKnownFileType = sourcecode.swift; path = "ControlProperty+Driver.swift"; sourceTree = "<group>"; };
		C80DDE8F1BCE69BA006A1832 /* Driver+Operators.swift */ = {isa = PBXFileReference; fileEncoding = 4; lastKnownFileType = sourcecode.swift; path = "Driver+Operators.swift"; sourceTree = "<group>"; };
		C80DDE901BCE69BA006A1832 /* Driver+Subscription.swift */ = {isa = PBXFileReference; fileEncoding = 4; lastKnownFileType = sourcecode.swift; path = "Driver+Subscription.swift"; sourceTree = "<group>"; };
		C80DDE911BCE69BA006A1832 /* Driver.swift */ = {isa = PBXFileReference; fileEncoding = 4; lastKnownFileType = sourcecode.swift; path = Driver.swift; sourceTree = "<group>"; };
		C80DDE921BCE69BA006A1832 /* ObservableConvertibleType+Driver.swift */ = {isa = PBXFileReference; fileEncoding = 4; lastKnownFileType = sourcecode.swift; path = "ObservableConvertibleType+Driver.swift"; sourceTree = "<group>"; };
		C80DDEAB1BCE83B2006A1832 /* Driver+Operators+arity.tt */ = {isa = PBXFileReference; fileEncoding = 4; lastKnownFileType = text; path = "Driver+Operators+arity.tt"; sourceTree = "<group>"; };
		C80DDEB01BCE8CA3006A1832 /* Driver+Operators+arity.swift */ = {isa = PBXFileReference; fileEncoding = 4; lastKnownFileType = sourcecode.swift; path = "Driver+Operators+arity.swift"; sourceTree = "<group>"; };
		C811C89C1C24D80100A2DDD4 /* DeallocObservable.swift */ = {isa = PBXFileReference; fileEncoding = 4; lastKnownFileType = sourcecode.swift; path = DeallocObservable.swift; sourceTree = "<group>"; };
		C821DBA11BA4DCAB008F3809 /* Buffer.swift */ = {isa = PBXFileReference; fileEncoding = 4; lastKnownFileType = sourcecode.swift; path = Buffer.swift; sourceTree = "<group>"; };
		C83100631BF7D51600AAE3CD /* Sequence.swift */ = {isa = PBXFileReference; fileEncoding = 4; lastKnownFileType = sourcecode.swift; path = Sequence.swift; sourceTree = "<group>"; };
		C83D73B31C1DBAEE003DC470 /* AnonymousInvocable.swift */ = {isa = PBXFileReference; fileEncoding = 4; lastKnownFileType = sourcecode.swift; path = AnonymousInvocable.swift; sourceTree = "<group>"; };
		C83D73B41C1DBAEE003DC470 /* InvocableScheduledItem.swift */ = {isa = PBXFileReference; fileEncoding = 4; lastKnownFileType = sourcecode.swift; path = InvocableScheduledItem.swift; sourceTree = "<group>"; };
		C83D73B51C1DBAEE003DC470 /* InvocableType.swift */ = {isa = PBXFileReference; fileEncoding = 4; lastKnownFileType = sourcecode.swift; path = InvocableType.swift; sourceTree = "<group>"; };
		C83D73B61C1DBAEE003DC470 /* ScheduledItem.swift */ = {isa = PBXFileReference; fileEncoding = 4; lastKnownFileType = sourcecode.swift; path = ScheduledItem.swift; sourceTree = "<group>"; };
		C83D73B71C1DBAEE003DC470 /* ScheduledItemType.swift */ = {isa = PBXFileReference; fileEncoding = 4; lastKnownFileType = sourcecode.swift; path = ScheduledItemType.swift; sourceTree = "<group>"; };
		C849BE2A1BAB5D070019AD27 /* ObservableConvertibleType.swift */ = {isa = PBXFileReference; fileEncoding = 4; lastKnownFileType = sourcecode.swift; path = ObservableConvertibleType.swift; sourceTree = "<group>"; };
		C849EF8A1C3195950048AC4A /* Variable+Driver.swift */ = {isa = PBXFileReference; fileEncoding = 4; lastKnownFileType = sourcecode.swift; path = "Variable+Driver.swift"; sourceTree = "<group>"; };
		C84B38ED1BA433CD001B7D88 /* Generate.swift */ = {isa = PBXFileReference; fileEncoding = 4; lastKnownFileType = sourcecode.swift; path = Generate.swift; sourceTree = "<group>"; };
		C84CC53F1BDC3B3700E06A64 /* ElementAt.swift */ = {isa = PBXFileReference; fileEncoding = 4; lastKnownFileType = sourcecode.swift; path = ElementAt.swift; sourceTree = "<group>"; };
		C84CC54D1BDCF48200E06A64 /* LockOwnerType.swift */ = {isa = PBXFileReference; fileEncoding = 4; lastKnownFileType = sourcecode.swift; path = LockOwnerType.swift; sourceTree = "<group>"; };
		C84CC5521BDCF49300E06A64 /* SynchronizedOnType.swift */ = {isa = PBXFileReference; fileEncoding = 4; lastKnownFileType = sourcecode.swift; path = SynchronizedOnType.swift; sourceTree = "<group>"; };
		C84CC5571BDCF51200E06A64 /* SynchronizedSubscribeType.swift */ = {isa = PBXFileReference; fileEncoding = 4; lastKnownFileType = sourcecode.swift; path = SynchronizedSubscribeType.swift; sourceTree = "<group>"; };
		C84CC55C1BDD010800E06A64 /* SynchronizedUnsubscribeType.swift */ = {isa = PBXFileReference; fileEncoding = 4; lastKnownFileType = sourcecode.swift; path = SynchronizedUnsubscribeType.swift; sourceTree = "<group>"; };
		C84CC5611BDD037900E06A64 /* SynchronizedDisposeType.swift */ = {isa = PBXFileReference; fileEncoding = 4; lastKnownFileType = sourcecode.swift; path = SynchronizedDisposeType.swift; sourceTree = "<group>"; };
		C84CC5661BDD08A500E06A64 /* SubscriptionDisposable.swift */ = {isa = PBXFileReference; fileEncoding = 4; lastKnownFileType = sourcecode.swift; path = SubscriptionDisposable.swift; sourceTree = "<group>"; };
		C85106871C2D550E0075150C /* String+Rx.swift */ = {isa = PBXFileReference; fileEncoding = 4; lastKnownFileType = sourcecode.swift; path = "String+Rx.swift"; sourceTree = "<group>"; };
		C8554E291C3051620052E67D /* PriorityQueue.swift */ = {isa = PBXFileReference; fileEncoding = 4; lastKnownFileType = sourcecode.swift; path = PriorityQueue.swift; sourceTree = "<group>"; };
		C86409FB1BA593F500D3C4E8 /* Range.swift */ = {isa = PBXFileReference; fileEncoding = 4; lastKnownFileType = sourcecode.swift; path = Range.swift; sourceTree = "<group>"; };
		C8640A021BA5B12A00D3C4E8 /* Repeat.swift */ = {isa = PBXFileReference; fileEncoding = 4; lastKnownFileType = sourcecode.swift; path = Repeat.swift; sourceTree = "<group>"; };
		C88253F11B8A752B00B02D69 /* RxCollectionViewReactiveArrayDataSource.swift */ = {isa = PBXFileReference; fileEncoding = 4; lastKnownFileType = sourcecode.swift; path = RxCollectionViewReactiveArrayDataSource.swift; sourceTree = "<group>"; };
		C88253F21B8A752B00B02D69 /* RxTableViewReactiveArrayDataSource.swift */ = {isa = PBXFileReference; fileEncoding = 4; lastKnownFileType = sourcecode.swift; path = RxTableViewReactiveArrayDataSource.swift; sourceTree = "<group>"; };
		C88253F41B8A752B00B02D69 /* ItemEvents.swift */ = {isa = PBXFileReference; fileEncoding = 4; lastKnownFileType = sourcecode.swift; path = ItemEvents.swift; sourceTree = "<group>"; };
		C88253F71B8A752B00B02D69 /* RxCollectionViewDataSourceType.swift */ = {isa = PBXFileReference; fileEncoding = 4; lastKnownFileType = sourcecode.swift; path = RxCollectionViewDataSourceType.swift; sourceTree = "<group>"; };
		C88253F81B8A752B00B02D69 /* RxTableViewDataSourceType.swift */ = {isa = PBXFileReference; fileEncoding = 4; lastKnownFileType = sourcecode.swift; path = RxTableViewDataSourceType.swift; sourceTree = "<group>"; };
		C88253FC1B8A752B00B02D69 /* RxCollectionViewDataSourceProxy.swift */ = {isa = PBXFileReference; fileEncoding = 4; lastKnownFileType = sourcecode.swift; path = RxCollectionViewDataSourceProxy.swift; sourceTree = "<group>"; };
		C88253FD1B8A752B00B02D69 /* RxCollectionViewDelegateProxy.swift */ = {isa = PBXFileReference; fileEncoding = 4; lastKnownFileType = sourcecode.swift; path = RxCollectionViewDelegateProxy.swift; sourceTree = "<group>"; };
		C88253FE1B8A752B00B02D69 /* RxScrollViewDelegateProxy.swift */ = {isa = PBXFileReference; fileEncoding = 4; lastKnownFileType = sourcecode.swift; path = RxScrollViewDelegateProxy.swift; sourceTree = "<group>"; };
		C88253FF1B8A752B00B02D69 /* RxSearchBarDelegateProxy.swift */ = {isa = PBXFileReference; fileEncoding = 4; lastKnownFileType = sourcecode.swift; path = RxSearchBarDelegateProxy.swift; sourceTree = "<group>"; };
		C88254001B8A752B00B02D69 /* RxTableViewDataSourceProxy.swift */ = {isa = PBXFileReference; fileEncoding = 4; lastKnownFileType = sourcecode.swift; path = RxTableViewDataSourceProxy.swift; sourceTree = "<group>"; };
		C88254011B8A752B00B02D69 /* RxTableViewDelegateProxy.swift */ = {isa = PBXFileReference; fileEncoding = 4; lastKnownFileType = sourcecode.swift; path = RxTableViewDelegateProxy.swift; sourceTree = "<group>"; };
		C88254021B8A752B00B02D69 /* RxTextViewDelegateProxy.swift */ = {isa = PBXFileReference; fileEncoding = 4; lastKnownFileType = sourcecode.swift; path = RxTextViewDelegateProxy.swift; sourceTree = "<group>"; };
		C88254051B8A752B00B02D69 /* UIBarButtonItem+Rx.swift */ = {isa = PBXFileReference; fileEncoding = 4; lastKnownFileType = sourcecode.swift; lineEnding = 0; path = "UIBarButtonItem+Rx.swift"; sourceTree = "<group>"; xcLanguageSpecificationIdentifier = xcode.lang.swift; };
		C88254061B8A752B00B02D69 /* UIButton+Rx.swift */ = {isa = PBXFileReference; fileEncoding = 4; lastKnownFileType = sourcecode.swift; path = "UIButton+Rx.swift"; sourceTree = "<group>"; };
		C88254071B8A752B00B02D69 /* UICollectionView+Rx.swift */ = {isa = PBXFileReference; fileEncoding = 4; lastKnownFileType = sourcecode.swift; path = "UICollectionView+Rx.swift"; sourceTree = "<group>"; };
		C88254081B8A752B00B02D69 /* UIControl+Rx.swift */ = {isa = PBXFileReference; fileEncoding = 4; lastKnownFileType = sourcecode.swift; lineEnding = 0; path = "UIControl+Rx.swift"; sourceTree = "<group>"; xcLanguageSpecificationIdentifier = xcode.lang.swift; };
		C88254091B8A752B00B02D69 /* UIDatePicker+Rx.swift */ = {isa = PBXFileReference; fileEncoding = 4; lastKnownFileType = sourcecode.swift; path = "UIDatePicker+Rx.swift"; sourceTree = "<group>"; };
		C882540A1B8A752B00B02D69 /* UIGestureRecognizer+Rx.swift */ = {isa = PBXFileReference; fileEncoding = 4; lastKnownFileType = sourcecode.swift; path = "UIGestureRecognizer+Rx.swift"; sourceTree = "<group>"; };
		C882540B1B8A752B00B02D69 /* UIImageView+Rx.swift */ = {isa = PBXFileReference; fileEncoding = 4; lastKnownFileType = sourcecode.swift; path = "UIImageView+Rx.swift"; sourceTree = "<group>"; };
		C882540C1B8A752B00B02D69 /* UILabel+Rx.swift */ = {isa = PBXFileReference; fileEncoding = 4; lastKnownFileType = sourcecode.swift; path = "UILabel+Rx.swift"; sourceTree = "<group>"; };
		C882540D1B8A752B00B02D69 /* UIScrollView+Rx.swift */ = {isa = PBXFileReference; fileEncoding = 4; lastKnownFileType = sourcecode.swift; path = "UIScrollView+Rx.swift"; sourceTree = "<group>"; };
		C882540E1B8A752B00B02D69 /* UISearchBar+Rx.swift */ = {isa = PBXFileReference; fileEncoding = 4; lastKnownFileType = sourcecode.swift; path = "UISearchBar+Rx.swift"; sourceTree = "<group>"; };
		C882540F1B8A752B00B02D69 /* UISegmentedControl+Rx.swift */ = {isa = PBXFileReference; fileEncoding = 4; lastKnownFileType = sourcecode.swift; path = "UISegmentedControl+Rx.swift"; sourceTree = "<group>"; };
		C88254101B8A752B00B02D69 /* UISlider+Rx.swift */ = {isa = PBXFileReference; fileEncoding = 4; lastKnownFileType = sourcecode.swift; path = "UISlider+Rx.swift"; sourceTree = "<group>"; };
		C88254111B8A752B00B02D69 /* UISwitch+Rx.swift */ = {isa = PBXFileReference; fileEncoding = 4; lastKnownFileType = sourcecode.swift; path = "UISwitch+Rx.swift"; sourceTree = "<group>"; };
		C88254121B8A752B00B02D69 /* UITableView+Rx.swift */ = {isa = PBXFileReference; fileEncoding = 4; lastKnownFileType = sourcecode.swift; path = "UITableView+Rx.swift"; sourceTree = "<group>"; };
		C88254131B8A752B00B02D69 /* UITextField+Rx.swift */ = {isa = PBXFileReference; fileEncoding = 4; lastKnownFileType = sourcecode.swift; path = "UITextField+Rx.swift"; sourceTree = "<group>"; };
		C88254141B8A752B00B02D69 /* UITextView+Rx.swift */ = {isa = PBXFileReference; fileEncoding = 4; lastKnownFileType = sourcecode.swift; path = "UITextView+Rx.swift"; sourceTree = "<group>"; };
		C88BB8711B07E5ED0064D411 /* RxSwift.framework */ = {isa = PBXFileReference; explicitFileType = wrapper.framework; includeInIndex = 0; path = RxSwift.framework; sourceTree = BUILT_PRODUCTS_DIR; };
		C88E296A1BEB712E001CCB92 /* RunLoopLock.swift */ = {isa = PBXFileReference; fileEncoding = 4; lastKnownFileType = sourcecode.swift; path = RunLoopLock.swift; sourceTree = "<group>"; };
		C88FA50C1C25C44800CCFEA4 /* RxTests.framework */ = {isa = PBXFileReference; explicitFileType = wrapper.framework; includeInIndex = 0; path = RxTests.framework; sourceTree = BUILT_PRODUCTS_DIR; };
		C88FA51D1C25C4B500CCFEA4 /* RxTests.framework */ = {isa = PBXFileReference; explicitFileType = wrapper.framework; includeInIndex = 0; path = RxTests.framework; sourceTree = BUILT_PRODUCTS_DIR; };
		C88FA52E1C25C4C000CCFEA4 /* RxTests.framework */ = {isa = PBXFileReference; explicitFileType = wrapper.framework; includeInIndex = 0; path = RxTests.framework; sourceTree = BUILT_PRODUCTS_DIR; };
		C88FA53F1C25C4CC00CCFEA4 /* RxTests.framework */ = {isa = PBXFileReference; explicitFileType = wrapper.framework; includeInIndex = 0; path = RxTests.framework; sourceTree = BUILT_PRODUCTS_DIR; };
		C8941BDE1BD5695C00A0E874 /* BlockingObservable.swift */ = {isa = PBXFileReference; fileEncoding = 4; lastKnownFileType = sourcecode.swift; path = BlockingObservable.swift; sourceTree = "<group>"; };
		C8941BE31BD56B0700A0E874 /* BlockingObservable+Operators.swift */ = {isa = PBXFileReference; fileEncoding = 4; lastKnownFileType = sourcecode.swift; path = "BlockingObservable+Operators.swift"; sourceTree = "<group>"; };
		C89CDB351BCB0DD7002063D9 /* ShareReplay1.swift */ = {isa = PBXFileReference; fileEncoding = 4; lastKnownFileType = sourcecode.swift; lineEnding = 0; path = ShareReplay1.swift; sourceTree = "<group>"; xcLanguageSpecificationIdentifier = xcode.lang.swift; };
		C8A56AD71AD7424700B4673B /* RxSwift.framework */ = {isa = PBXFileReference; explicitFileType = wrapper.framework; includeInIndex = 0; path = RxSwift.framework; sourceTree = BUILT_PRODUCTS_DIR; };
		C8B144FA1BD2D44500267DCE /* ConcurrentMainScheduler.swift */ = {isa = PBXFileReference; fileEncoding = 4; lastKnownFileType = sourcecode.swift; path = ConcurrentMainScheduler.swift; sourceTree = "<group>"; };
		C8B144FF1BD2D80100267DCE /* ImmediateScheduler.swift */ = {isa = PBXFileReference; fileEncoding = 4; lastKnownFileType = sourcecode.swift; path = ImmediateScheduler.swift; sourceTree = "<group>"; };
		C8BCD3C61C1468D4005F1280 /* ShareReplay1WhileConnected.swift */ = {isa = PBXFileReference; fileEncoding = 4; lastKnownFileType = sourcecode.swift; path = ShareReplay1WhileConnected.swift; sourceTree = "<group>"; };
		C8BCD3EC1C14B5FB005F1280 /* UIView+Rx.swift */ = {isa = PBXFileReference; fileEncoding = 4; lastKnownFileType = sourcecode.swift; path = "UIView+Rx.swift"; sourceTree = "<group>"; };
		C8BCD3F11C14B62B005F1280 /* NSView+Rx.swift */ = {isa = PBXFileReference; fileEncoding = 4; lastKnownFileType = sourcecode.swift; path = "NSView+Rx.swift"; sourceTree = "<group>"; };
		C8BCD3F31C14B6D1005F1280 /* NSLayoutConstraint+Rx.swift */ = {isa = PBXFileReference; fileEncoding = 4; lastKnownFileType = sourcecode.swift; path = "NSLayoutConstraint+Rx.swift"; sourceTree = "<group>"; };
		C8BF34C91C2E426800416CAE /* Platform.Darwin.swift */ = {isa = PBXFileReference; fileEncoding = 4; lastKnownFileType = sourcecode.swift; path = Platform.Darwin.swift; sourceTree = "<group>"; };
		C8BF34CA1C2E426800416CAE /* Platform.Linux.swift */ = {isa = PBXFileReference; fileEncoding = 4; lastKnownFileType = sourcecode.swift; path = Platform.Linux.swift; sourceTree = "<group>"; };
		C8C3D9FD1B935EDF004D233E /* Zip+CollectionType.swift */ = {isa = PBXFileReference; fileEncoding = 4; lastKnownFileType = sourcecode.swift; path = "Zip+CollectionType.swift"; sourceTree = "<group>"; };
		C8C3DA021B9390C4004D233E /* Just.swift */ = {isa = PBXFileReference; fileEncoding = 4; lastKnownFileType = sourcecode.swift; path = Just.swift; sourceTree = "<group>"; };
		C8C3DA051B9393AC004D233E /* Empty.swift */ = {isa = PBXFileReference; fileEncoding = 4; lastKnownFileType = sourcecode.swift; path = Empty.swift; sourceTree = "<group>"; };
		C8C3DA081B93941E004D233E /* Error.swift */ = {isa = PBXFileReference; fileEncoding = 4; lastKnownFileType = sourcecode.swift; path = Error.swift; sourceTree = "<group>"; };
		C8C3DA0B1B93959F004D233E /* Never.swift */ = {isa = PBXFileReference; fileEncoding = 4; lastKnownFileType = sourcecode.swift; path = Never.swift; sourceTree = "<group>"; };
		C8C3DA0E1B939767004D233E /* CurrentThreadScheduler.swift */ = {isa = PBXFileReference; fileEncoding = 4; lastKnownFileType = sourcecode.swift; path = CurrentThreadScheduler.swift; sourceTree = "<group>"; };
		C8C3DA111B93A3EA004D233E /* AnonymousObservable.swift */ = {isa = PBXFileReference; fileEncoding = 4; lastKnownFileType = sourcecode.swift; lineEnding = 0; path = AnonymousObservable.swift; sourceTree = "<group>"; xcLanguageSpecificationIdentifier = xcode.lang.swift; };
		C8C4B4A71C17722400828BD5 /* _RXObjCRuntime.m */ = {isa = PBXFileReference; fileEncoding = 4; lastKnownFileType = sourcecode.c.objc; path = _RXObjCRuntime.m; sourceTree = "<group>"; };
		C8C4B4A81C17722400828BD5 /* _RXObjCRuntime.h */ = {isa = PBXFileReference; fileEncoding = 4; lastKnownFileType = sourcecode.c.h; path = _RXObjCRuntime.h; sourceTree = "<group>"; };
		C8C4B4C01C17727000828BD5 /* MessageSentObserver.swift */ = {isa = PBXFileReference; fileEncoding = 4; lastKnownFileType = sourcecode.swift; path = MessageSentObserver.swift; sourceTree = "<group>"; };
		C8DB967D1BF7496C0084BD53 /* KVORepresentable.swift */ = {isa = PBXFileReference; fileEncoding = 4; lastKnownFileType = sourcecode.swift; path = KVORepresentable.swift; sourceTree = "<group>"; };
		C8DB96821BF754C80084BD53 /* NSObject+Rx+KVORepresentable.swift */ = {isa = PBXFileReference; fileEncoding = 4; lastKnownFileType = sourcecode.swift; path = "NSObject+Rx+KVORepresentable.swift"; sourceTree = "<group>"; };
		C8DB96871BF756F40084BD53 /* KVORepresentable+CoreGraphics.swift */ = {isa = PBXFileReference; fileEncoding = 4; lastKnownFileType = sourcecode.swift; path = "KVORepresentable+CoreGraphics.swift"; sourceTree = "<group>"; };
		C8DB968C1BF7595D0084BD53 /* KVORepresentable+Swift.swift */ = {isa = PBXFileReference; fileEncoding = 4; lastKnownFileType = sourcecode.swift; path = "KVORepresentable+Swift.swift"; sourceTree = "<group>"; };
		C8E3A6FD1C25CE2200643FE6 /* Info.plist */ = {isa = PBXFileReference; fileEncoding = 4; lastKnownFileType = text.plist.xml; path = Info.plist; sourceTree = "<group>"; };
		C8E3A7031C25CE7B00643FE6 /* TestScheduler.swift */ = {isa = PBXFileReference; fileEncoding = 4; lastKnownFileType = sourcecode.swift; path = TestScheduler.swift; sourceTree = "<group>"; };
		C8E3A70D1C25CEF100643FE6 /* ColdObservable.swift */ = {isa = PBXFileReference; fileEncoding = 4; lastKnownFileType = sourcecode.swift; path = ColdObservable.swift; sourceTree = "<group>"; };
		C8E3A70E1C25CEF100643FE6 /* HotObservable.swift */ = {isa = PBXFileReference; fileEncoding = 4; lastKnownFileType = sourcecode.swift; path = HotObservable.swift; sourceTree = "<group>"; };
		C8E3A70F1C25CEF100643FE6 /* TestableObserver.swift */ = {isa = PBXFileReference; fileEncoding = 4; lastKnownFileType = sourcecode.swift; path = TestableObserver.swift; sourceTree = "<group>"; };
		C8E3A71C1C25CF1000643FE6 /* Recorded.swift */ = {isa = PBXFileReference; fileEncoding = 4; lastKnownFileType = sourcecode.swift; path = Recorded.swift; sourceTree = "<group>"; };
		C8E3A71D1C25CF1000643FE6 /* Subscription.swift */ = {isa = PBXFileReference; fileEncoding = 4; lastKnownFileType = sourcecode.swift; path = Subscription.swift; sourceTree = "<group>"; };
		C8E3A7261C25CF8C00643FE6 /* RxTests.swift */ = {isa = PBXFileReference; fileEncoding = 4; lastKnownFileType = sourcecode.swift; path = RxTests.swift; sourceTree = "<group>"; };
		C8E3A72B1C25D14700643FE6 /* XCTest+Rx.swift */ = {isa = PBXFileReference; fileEncoding = 4; lastKnownFileType = sourcecode.swift; path = "XCTest+Rx.swift"; sourceTree = "<group>"; };
		C8E3A7301C2606A900643FE6 /* Event+Equatable.swift */ = {isa = PBXFileReference; fileEncoding = 4; lastKnownFileType = sourcecode.swift; path = "Event+Equatable.swift"; sourceTree = "<group>"; };
		C8E3A7351C26088C00643FE6 /* Any+Equatable.swift */ = {isa = PBXFileReference; fileEncoding = 4; lastKnownFileType = sourcecode.swift; path = "Any+Equatable.swift"; sourceTree = "<group>"; };
		C8E7B3681C30C6B800B34368 /* TestableObservable.swift */ = {isa = PBXFileReference; fileEncoding = 4; lastKnownFileType = sourcecode.swift; path = TestableObservable.swift; sourceTree = "<group>"; };
		C8F0C0021BBBFB8B001B112F /* RxSwift.framework */ = {isa = PBXFileReference; explicitFileType = wrapper.framework; includeInIndex = 0; path = RxSwift.framework; sourceTree = BUILT_PRODUCTS_DIR; };
		C8F0C04B1BBBFBB9001B112F /* RxCocoa.framework */ = {isa = PBXFileReference; explicitFileType = wrapper.framework; includeInIndex = 0; path = RxCocoa.framework; sourceTree = BUILT_PRODUCTS_DIR; };
		C8F0C0581BBBFBCE001B112F /* RxBlocking.framework */ = {isa = PBXFileReference; explicitFileType = wrapper.framework; includeInIndex = 0; path = RxBlocking.framework; sourceTree = BUILT_PRODUCTS_DIR; };
		C8F6A1441BF0B9B1007DF367 /* NSObject+Rx+RawRepresentable.swift */ = {isa = PBXFileReference; fileEncoding = 4; lastKnownFileType = sourcecode.swift; path = "NSObject+Rx+RawRepresentable.swift"; sourceTree = "<group>"; };
		C8FA89121C30405400CD3A17 /* VirtualTimeConverterType.swift */ = {isa = PBXFileReference; fileEncoding = 4; lastKnownFileType = sourcecode.swift; path = VirtualTimeConverterType.swift; sourceTree = "<group>"; };
		C8FA89131C30405400CD3A17 /* VirtualTimeScheduler.swift */ = {isa = PBXFileReference; fileEncoding = 4; lastKnownFileType = sourcecode.swift; path = VirtualTimeScheduler.swift; sourceTree = "<group>"; };
		C8FA89161C30409900CD3A17 /* HistoricalScheduler.swift */ = {isa = PBXFileReference; fileEncoding = 4; lastKnownFileType = sourcecode.swift; path = HistoricalScheduler.swift; sourceTree = "<group>"; };
		C8FA891B1C30412A00CD3A17 /* HistoricalSchedulerTimeConverter.swift */ = {isa = PBXFileReference; fileEncoding = 4; lastKnownFileType = sourcecode.swift; path = HistoricalSchedulerTimeConverter.swift; sourceTree = "<group>"; };
		CB255BD61BC46A9C00798A4C /* RetryWhen.swift */ = {isa = PBXFileReference; fileEncoding = 4; lastKnownFileType = sourcecode.swift; path = RetryWhen.swift; sourceTree = "<group>"; };
		CB30D9E81BF0E3500084C1C0 /* SingleAsync.swift */ = {isa = PBXFileReference; fileEncoding = 4; lastKnownFileType = sourcecode.swift; path = SingleAsync.swift; sourceTree = "<group>"; };
		CB883B3A1BE24355000AC2EE /* Window.swift */ = {isa = PBXFileReference; fileEncoding = 4; lastKnownFileType = sourcecode.swift; path = Window.swift; sourceTree = "<group>"; };
		CB883B3F1BE24C15000AC2EE /* RefCountDisposable.swift */ = {isa = PBXFileReference; fileEncoding = 4; lastKnownFileType = sourcecode.swift; path = RefCountDisposable.swift; sourceTree = "<group>"; };
		CB883B441BE256D4000AC2EE /* BooleanDisposable.swift */ = {isa = PBXFileReference; fileEncoding = 4; lastKnownFileType = sourcecode.swift; path = BooleanDisposable.swift; sourceTree = "<group>"; };
		CB883B491BE369AA000AC2EE /* AddRef.swift */ = {isa = PBXFileReference; fileEncoding = 4; lastKnownFileType = sourcecode.swift; path = AddRef.swift; sourceTree = "<group>"; };
		CBEE771E1BD649A000AD584C /* ToArray.swift */ = {isa = PBXFileReference; fileEncoding = 4; lastKnownFileType = sourcecode.swift; path = ToArray.swift; sourceTree = "<group>"; };
		D2138C751BB9BE9800339B5C /* RxCocoa.framework */ = {isa = PBXFileReference; explicitFileType = wrapper.framework; includeInIndex = 0; path = RxCocoa.framework; sourceTree = BUILT_PRODUCTS_DIR; };
		D2245A1A1BD5657300E7146F /* WithLatestFrom.swift */ = {isa = PBXFileReference; fileEncoding = 4; lastKnownFileType = sourcecode.swift; path = WithLatestFrom.swift; sourceTree = "<group>"; };
		D22B6D251BC8504A00BCE0AB /* SkipWhile.swift */ = {isa = PBXFileReference; fileEncoding = 4; lastKnownFileType = sourcecode.swift; path = SkipWhile.swift; sourceTree = "<group>"; };
		D235B23D1BD003DD007E84DA /* Using.swift */ = {isa = PBXFileReference; fileEncoding = 4; lastKnownFileType = sourcecode.swift; path = Using.swift; sourceTree = "<group>"; };
		D285BAC31BC0231000B3F602 /* SkipUntil.swift */ = {isa = PBXFileReference; fileEncoding = 4; lastKnownFileType = sourcecode.swift; path = SkipUntil.swift; sourceTree = "<group>"; };
		D2EA280C1BB9B5A200880ED3 /* RxSwift.framework */ = {isa = PBXFileReference; explicitFileType = wrapper.framework; includeInIndex = 0; path = RxSwift.framework; sourceTree = BUILT_PRODUCTS_DIR; };
		D2EBEB811BB9B99D003A27DC /* RxBlocking.framework */ = {isa = PBXFileReference; explicitFileType = wrapper.framework; includeInIndex = 0; path = RxBlocking.framework; sourceTree = BUILT_PRODUCTS_DIR; };
		F31F35AF1BB4FED800961002 /* UIStepper+Rx.swift */ = {isa = PBXFileReference; fileEncoding = 4; lastKnownFileType = sourcecode.swift; path = "UIStepper+Rx.swift"; sourceTree = "<group>"; };
/* End PBXFileReference section */

/* Begin PBXFrameworksBuildPhase section */
		C80939631B8A71760088E94D /* Frameworks */ = {
			isa = PBXFrameworksBuildPhase;
			buildActionMask = 2147483647;
			files = (
			);
			runOnlyForDeploymentPostprocessing = 0;
		};
		C80939DD1B8A71840088E94D /* Frameworks */ = {
			isa = PBXFrameworksBuildPhase;
			buildActionMask = 2147483647;
			files = (
			);
			runOnlyForDeploymentPostprocessing = 0;
		};
		C8093BB91B8A71F00088E94D /* Frameworks */ = {
			isa = PBXFrameworksBuildPhase;
			buildActionMask = 2147483647;
			files = (
			);
			runOnlyForDeploymentPostprocessing = 0;
		};
		C8093C371B8A71FC0088E94D /* Frameworks */ = {
			isa = PBXFrameworksBuildPhase;
			buildActionMask = 2147483647;
			files = (
			);
			runOnlyForDeploymentPostprocessing = 0;
		};
		C88BB8681B07E5ED0064D411 /* Frameworks */ = {
			isa = PBXFrameworksBuildPhase;
			buildActionMask = 2147483647;
			files = (
			);
			runOnlyForDeploymentPostprocessing = 0;
		};
		C88FA5051C25C44800CCFEA4 /* Frameworks */ = {
			isa = PBXFrameworksBuildPhase;
			buildActionMask = 2147483647;
			files = (
			);
			runOnlyForDeploymentPostprocessing = 0;
		};
		C88FA5161C25C4B500CCFEA4 /* Frameworks */ = {
			isa = PBXFrameworksBuildPhase;
			buildActionMask = 2147483647;
			files = (
			);
			runOnlyForDeploymentPostprocessing = 0;
		};
		C88FA5271C25C4C000CCFEA4 /* Frameworks */ = {
			isa = PBXFrameworksBuildPhase;
			buildActionMask = 2147483647;
			files = (
			);
			runOnlyForDeploymentPostprocessing = 0;
		};
		C88FA5381C25C4CC00CCFEA4 /* Frameworks */ = {
			isa = PBXFrameworksBuildPhase;
			buildActionMask = 2147483647;
			files = (
			);
			runOnlyForDeploymentPostprocessing = 0;
		};
		C8A56AD31AD7424700B4673B /* Frameworks */ = {
			isa = PBXFrameworksBuildPhase;
			buildActionMask = 2147483647;
			files = (
			);
			runOnlyForDeploymentPostprocessing = 0;
		};
		C8F0BFFB1BBBFB8B001B112F /* Frameworks */ = {
			isa = PBXFrameworksBuildPhase;
			buildActionMask = 2147483647;
			files = (
			);
			runOnlyForDeploymentPostprocessing = 0;
		};
		C8F0C03E1BBBFBB9001B112F /* Frameworks */ = {
			isa = PBXFrameworksBuildPhase;
			buildActionMask = 2147483647;
			files = (
			);
			runOnlyForDeploymentPostprocessing = 0;
		};
		C8F0C0501BBBFBCE001B112F /* Frameworks */ = {
			isa = PBXFrameworksBuildPhase;
			buildActionMask = 2147483647;
			files = (
			);
			runOnlyForDeploymentPostprocessing = 0;
		};
		D2138C711BB9BE9800339B5C /* Frameworks */ = {
			isa = PBXFrameworksBuildPhase;
			buildActionMask = 2147483647;
			files = (
			);
			runOnlyForDeploymentPostprocessing = 0;
		};
		D2EA28081BB9B5A200880ED3 /* Frameworks */ = {
			isa = PBXFrameworksBuildPhase;
			buildActionMask = 2147483647;
			files = (
			);
			runOnlyForDeploymentPostprocessing = 0;
		};
		D2EBEB7D1BB9B99D003A27DC /* Frameworks */ = {
			isa = PBXFrameworksBuildPhase;
			buildActionMask = 2147483647;
			files = (
			);
			runOnlyForDeploymentPostprocessing = 0;
		};
/* End PBXFrameworksBuildPhase section */

/* Begin PBXGroup section */
		C8093C471B8A72BE0088E94D /* RxSwift */ = {
			isa = PBXGroup;
			children = (
				C8093C661B8A72BE0088E94D /* Info.plist */,
				C8093C491B8A72BE0088E94D /* Cancelable.swift */,
				C8093C4D1B8A72BE0088E94D /* ConnectableObservableType.swift */,
				C8093C521B8A72BE0088E94D /* Disposable.swift */,
				C8093C631B8A72BE0088E94D /* Errors.swift */,
				C8093C641B8A72BE0088E94D /* Event.swift */,
				C8093C651B8A72BE0088E94D /* ImmediateSchedulerType.swift */,
				C8093C681B8A72BE0088E94D /* Observable.swift */,
				C8093C671B8A72BE0088E94D /* Observable+Extensions.swift */,
				C849BE2A1BAB5D070019AD27 /* ObservableConvertibleType.swift */,
				C8093C9E1B8A72BE0088E94D /* ObservableType.swift */,
				C8093CA01B8A72BE0088E94D /* AnyObserver.swift */,
				C8093CAB1B8A72BE0088E94D /* ObserverType.swift */,
				C8093CAF1B8A72BE0088E94D /* Rx.swift */,
				C8093CB01B8A72BE0088E94D /* RxMutableBox.swift */,
				C8093CB31B8A72BE0088E94D /* SchedulerType.swift */,
				C8BF34C81C2E426800416CAE /* Platform */,
				C8093C4A1B8A72BE0088E94D /* Concurrency */,
				C8093C4E1B8A72BE0088E94D /* DataStructures */,
				C8093C531B8A72BE0088E94D /* Disposables */,
				C8093C691B8A72BE0088E94D /* Observables */,
				C8093CA11B8A72BE0088E94D /* Observers */,
				C8093CB41B8A72BE0088E94D /* Schedulers */,
				C8093CBD1B8A72BE0088E94D /* Subjects */,
				C85106851C2D54B70075150C /* Extensions */,
			);
			path = RxSwift;
			sourceTree = "<group>";
		};
		C8093C4A1B8A72BE0088E94D /* Concurrency */ = {
			isa = PBXGroup;
			children = (
				C8093C4B1B8A72BE0088E94D /* AsyncLock.swift */,
				C8093C4C1B8A72BE0088E94D /* Lock.swift */,
				C84CC54D1BDCF48200E06A64 /* LockOwnerType.swift */,
				C84CC5521BDCF49300E06A64 /* SynchronizedOnType.swift */,
				C84CC5571BDCF51200E06A64 /* SynchronizedSubscribeType.swift */,
				C84CC55C1BDD010800E06A64 /* SynchronizedUnsubscribeType.swift */,
				C84CC5611BDD037900E06A64 /* SynchronizedDisposeType.swift */,
			);
			path = Concurrency;
			sourceTree = "<group>";
		};
		C8093C4E1B8A72BE0088E94D /* DataStructures */ = {
			isa = PBXGroup;
			children = (
				C8093C4F1B8A72BE0088E94D /* Bag.swift */,
				C8093C501B8A72BE0088E94D /* InfiniteSequence.swift */,
				C8093C511B8A72BE0088E94D /* Queue.swift */,
				C8554E291C3051620052E67D /* PriorityQueue.swift */,
			);
			path = DataStructures;
			sourceTree = "<group>";
		};
		C8093C531B8A72BE0088E94D /* Disposables */ = {
			isa = PBXGroup;
			children = (
				C8093C541B8A72BE0088E94D /* AnonymousDisposable.swift */,
				C8093C551B8A72BE0088E94D /* BinaryDisposable.swift */,
				CB883B441BE256D4000AC2EE /* BooleanDisposable.swift */,
				C8093C571B8A72BE0088E94D /* CompositeDisposable.swift */,
				C8093C581B8A72BE0088E94D /* DisposeBag.swift */,
				C8093C591B8A72BE0088E94D /* DisposeBase.swift */,
				C84CC5661BDD08A500E06A64 /* SubscriptionDisposable.swift */,
				C8093C5A1B8A72BE0088E94D /* NAryDisposable.swift */,
				C8093C5B1B8A72BE0088E94D /* NAryDisposable.tt */,
				C8093C5C1B8A72BE0088E94D /* NopDisposable.swift */,
				CB883B3F1BE24C15000AC2EE /* RefCountDisposable.swift */,
				C8093C5D1B8A72BE0088E94D /* ScheduledDisposable.swift */,
				C8093C5F1B8A72BE0088E94D /* SerialDisposable.swift */,
				C8093C601B8A72BE0088E94D /* SingleAssignmentDisposable.swift */,
				C8093C611B8A72BE0088E94D /* StableCompositeDisposable.swift */,
			);
			path = Disposables;
			sourceTree = "<group>";
		};
		C8093C691B8A72BE0088E94D /* Observables */ = {
			isa = PBXGroup;
			children = (
				C8093C6A1B8A72BE0088E94D /* Implementations */,
				C8093C951B8A72BE0088E94D /* Observable+Aggregate.swift */,
				C8093C961B8A72BE0088E94D /* Observable+Binding.swift */,
				C8093C971B8A72BE0088E94D /* Observable+Concurrency.swift */,
				C8093C981B8A72BE0088E94D /* Observable+Creation.swift */,
				C8093C991B8A72BE0088E94D /* Observable+Debug.swift */,
				C8093C9A1B8A72BE0088E94D /* Observable+Multiple.swift */,
				C8093C9B1B8A72BE0088E94D /* Observable+Single.swift */,
				C8093C9C1B8A72BE0088E94D /* Observable+StandardSequenceOperators.swift */,
				C8093C9D1B8A72BE0088E94D /* Observable+Time.swift */,
			);
			path = Observables;
			sourceTree = "<group>";
		};
		C8093C6A1B8A72BE0088E94D /* Implementations */ = {
			isa = PBXGroup;
			children = (
				CB883B491BE369AA000AC2EE /* AddRef.swift */,
				C8093C6B1B8A72BE0088E94D /* Amb.swift */,
				C8C3DA111B93A3EA004D233E /* AnonymousObservable.swift */,
				C821DBA11BA4DCAB008F3809 /* Buffer.swift */,
				C8093C6E1B8A72BE0088E94D /* Catch.swift */,
				C8093C711B8A72BE0088E94D /* CombineLatest.swift */,
				C8093C6F1B8A72BE0088E94D /* CombineLatest+arity.swift */,
				C8093C701B8A72BE0088E94D /* CombineLatest+arity.tt */,
				C80D342D1B9245A40014629D /* CombineLatest+CollectionType.swift */,
				C8093C721B8A72BE0088E94D /* Concat.swift */,
				C8093C741B8A72BE0088E94D /* ConnectableObservable.swift */,
				C8093C751B8A72BE0088E94D /* Debug.swift */,
				C8093C761B8A72BE0088E94D /* Deferred.swift */,
				C8093C771B8A72BE0088E94D /* DelaySubscription.swift */,
				C8093C781B8A72BE0088E94D /* DistinctUntilChanged.swift */,
				C8093C791B8A72BE0088E94D /* Do.swift */,
				C84CC53F1BDC3B3700E06A64 /* ElementAt.swift */,
				C8C3DA051B9393AC004D233E /* Empty.swift */,
				C8C3DA081B93941E004D233E /* Error.swift */,
				C8093C7A1B8A72BE0088E94D /* Filter.swift */,
				C84B38ED1BA433CD001B7D88 /* Generate.swift */,
				C8C3DA021B9390C4004D233E /* Just.swift */,
				C8093C7C1B8A72BE0088E94D /* Map.swift */,
				C8093C7D1B8A72BE0088E94D /* Merge.swift */,
				C8093C7E1B8A72BE0088E94D /* Multicast.swift */,
				C8C3DA0B1B93959F004D233E /* Never.swift */,
				C8093C801B8A72BE0088E94D /* ObserveOn.swift */,
				C8093C811B8A72BE0088E94D /* ObserveOnSerialDispatchQueue.swift */,
				C8093C831B8A72BE0088E94D /* Producer.swift */,
				C86409FB1BA593F500D3C4E8 /* Range.swift */,
				C8093C841B8A72BE0088E94D /* Reduce.swift */,
				C8093C851B8A72BE0088E94D /* RefCount.swift */,
				C8640A021BA5B12A00D3C4E8 /* Repeat.swift */,
				CB255BD61BC46A9C00798A4C /* RetryWhen.swift */,
				C8093C861B8A72BE0088E94D /* Sample.swift */,
				C8093C871B8A72BE0088E94D /* Scan.swift */,
				C83100631BF7D51600AAE3CD /* Sequence.swift */,
				C89CDB351BCB0DD7002063D9 /* ShareReplay1.swift */,
				C8BCD3C61C1468D4005F1280 /* ShareReplay1WhileConnected.swift */,
				CB30D9E81BF0E3500084C1C0 /* SingleAsync.swift */,
				C8093C881B8A72BE0088E94D /* Sink.swift */,
				C8093C891B8A72BE0088E94D /* Skip.swift */,
				D285BAC31BC0231000B3F602 /* SkipUntil.swift */,
				D22B6D251BC8504A00BCE0AB /* SkipWhile.swift */,
				C8093C8A1B8A72BE0088E94D /* StartWith.swift */,
				C8093C8B1B8A72BE0088E94D /* SubscribeOn.swift */,
				C8093C8C1B8A72BE0088E94D /* Switch.swift */,
				C8093C8D1B8A72BE0088E94D /* Take.swift */,
				B1B7C3BC1BDD39DB0076934E /* TakeLast.swift */,
				C8093C8E1B8A72BE0088E94D /* TakeUntil.swift */,
				C8093C8F1B8A72BE0088E94D /* TakeWhile.swift */,
				C8093C901B8A72BE0088E94D /* Throttle.swift */,
				B1D8998E1BF653410027B05C /* Timeout.swift */,
				C8093C911B8A72BE0088E94D /* Timer.swift */,
				CBEE771E1BD649A000AD584C /* ToArray.swift */,
				D235B23D1BD003DD007E84DA /* Using.swift */,
				CB883B3A1BE24355000AC2EE /* Window.swift */,
				D2245A1A1BD5657300E7146F /* WithLatestFrom.swift */,
				C8093C941B8A72BE0088E94D /* Zip.swift */,
				C8093C921B8A72BE0088E94D /* Zip+arity.swift */,
				C8093C931B8A72BE0088E94D /* Zip+arity.tt */,
				C8C3D9FD1B935EDF004D233E /* Zip+CollectionType.swift */,
			);
			path = Implementations;
			sourceTree = "<group>";
		};
		C8093CA11B8A72BE0088E94D /* Observers */ = {
			isa = PBXGroup;
			children = (
				C8093CA21B8A72BE0088E94D /* AnonymousObserver.swift */,
				C8093CA61B8A72BE0088E94D /* ObserverBase.swift */,
				C8093CA91B8A72BE0088E94D /* TailRecursiveSink.swift */,
			);
			path = Observers;
			sourceTree = "<group>";
		};
		C8093CB41B8A72BE0088E94D /* Schedulers */ = {
			isa = PBXGroup;
			children = (
				C83D73B21C1DBAEE003DC470 /* Internal */,
				C8093CB51B8A72BE0088E94D /* ConcurrentDispatchQueueScheduler.swift */,
				C8B144FA1BD2D44500267DCE /* ConcurrentMainScheduler.swift */,
				C8C3DA0E1B939767004D233E /* CurrentThreadScheduler.swift */,
				79E9DE881C3417FD009970AF /* DispatchQueueSchedulerQOS.swift */,
				C8B144FF1BD2D80100267DCE /* ImmediateScheduler.swift */,
				C8093CB71B8A72BE0088E94D /* MainScheduler.swift */,
				C8093CB81B8A72BE0088E94D /* OperationQueueScheduler.swift */,
				C8093CB91B8A72BE0088E94D /* RecursiveScheduler.swift */,
				C8093CBB1B8A72BE0088E94D /* SchedulerServices+Emulation.swift */,
				C8093CBC1B8A72BE0088E94D /* SerialDispatchQueueScheduler.swift */,
				C8FA89121C30405400CD3A17 /* VirtualTimeConverterType.swift */,
				C8FA89131C30405400CD3A17 /* VirtualTimeScheduler.swift */,
				C8FA89161C30409900CD3A17 /* HistoricalScheduler.swift */,
				C8FA891B1C30412A00CD3A17 /* HistoricalSchedulerTimeConverter.swift */,
			);
			path = Schedulers;
			sourceTree = "<group>";
		};
		C8093CBD1B8A72BE0088E94D /* Subjects */ = {
			isa = PBXGroup;
			children = (
				C8093CBE1B8A72BE0088E94D /* BehaviorSubject.swift */,
				C8093CBF1B8A72BE0088E94D /* PublishSubject.swift */,
				C8093CC01B8A72BE0088E94D /* ReplaySubject.swift */,
				C8093CC11B8A72BE0088E94D /* SubjectType.swift */,
				C8093CC21B8A72BE0088E94D /* Variable.swift */,
			);
			path = Subjects;
			sourceTree = "<group>";
		};
		C8093E801B8A732E0088E94D /* RxCocoa */ = {
			isa = PBXGroup;
			children = (
				C8093E9D1B8A732E0088E94D /* Info.plist */,
				C8093ECB1B8A732E0088E94D /* RxCocoa.h */,
				C8093E811B8A732E0088E94D /* Common */,
				C88253EE1B8A752B00B02D69 /* iOS */,
				C8093EC51B8A732E0088E94D /* OSX */,
			);
			path = RxCocoa;
			sourceTree = "<group>";
		};
		C8093E811B8A732E0088E94D /* Common */ = {
			isa = PBXGroup;
			children = (
				C8093E821B8A732E0088E94D /* _RX.h */,
				C8093E831B8A732E0088E94D /* _RX.m */,
				C8C4B4A71C17722400828BD5 /* _RXObjCRuntime.m */,
				C8C4B4A81C17722400828BD5 /* _RXObjCRuntime.h */,
				C8093E841B8A732E0088E94D /* _RXDelegateProxy.h */,
				C8093E851B8A732E0088E94D /* _RXDelegateProxy.m */,
				C8093E861B8A732E0088E94D /* _RXKVOObserver.h */,
				C8093E871B8A732E0088E94D /* _RXKVOObserver.m */,
				C80D338E1B91EF9E0014629D /* Observable+Bind.swift */,
				C8093E8A1B8A732E0088E94D /* CLLocationManager+Rx.swift */,
				C8093E8B1B8A732E0088E94D /* DelegateProxy.swift */,
				C8093E8C1B8A732E0088E94D /* DelegateProxyType.swift */,
				C8093E8D1B8A732E0088E94D /* Logging.swift */,
				C80D33911B922FB00014629D /* CocoaUnits */,
				C8093E8E1B8A732E0088E94D /* Observables */,
				C8093E991B8A732E0088E94D /* Proxies */,
				C8093E9B1B8A732E0088E94D /* RxCocoa.swift */,
				C8093E9C1B8A732E0088E94D /* RxTarget.swift */,
				C8DB967D1BF7496C0084BD53 /* KVORepresentable.swift */,
				C8DB96871BF756F40084BD53 /* KVORepresentable+CoreGraphics.swift */,
				C8DB968C1BF7595D0084BD53 /* KVORepresentable+Swift.swift */,
				C8BCD3F31C14B6D1005F1280 /* NSLayoutConstraint+Rx.swift */,
			);
			path = Common;
			sourceTree = "<group>";
		};
		C8093E8E1B8A732E0088E94D /* Observables */ = {
			isa = PBXGroup;
			children = (
				C8093E8F1B8A732E0088E94D /* Implementations */,
				C8093E951B8A732E0088E94D /* NSNotificationCenter+Rx.swift */,
				C8093E971B8A732E0088E94D /* NSObject+Rx.swift */,
				C8F6A1441BF0B9B1007DF367 /* NSObject+Rx+RawRepresentable.swift */,
				C8DB96821BF754C80084BD53 /* NSObject+Rx+KVORepresentable.swift */,
				C8093E981B8A732E0088E94D /* NSURLSession+Rx.swift */,
			);
			path = Observables;
			sourceTree = "<group>";
		};
		C8093E8F1B8A732E0088E94D /* Implementations */ = {
			isa = PBXGroup;
			children = (
				C8C4B4C01C17727000828BD5 /* MessageSentObserver.swift */,
				C8093E901B8A732E0088E94D /* ControlTarget.swift */,
				C8093E931B8A732E0088E94D /* KVOObservable.swift */,
				C8093E941B8A732E0088E94D /* KVOObserver.swift */,
				C811C89C1C24D80100A2DDD4 /* DeallocObservable.swift */,
			);
			path = Implementations;
			sourceTree = "<group>";
		};
		C8093E991B8A732E0088E94D /* Proxies */ = {
			isa = PBXGroup;
			children = (
				C8093E9A1B8A732E0088E94D /* RxCLLocationManagerDelegateProxy.swift */,
			);
			path = Proxies;
			sourceTree = "<group>";
		};
		C8093EC51B8A732E0088E94D /* OSX */ = {
			isa = PBXGroup;
			children = (
				C8093EC61B8A732E0088E94D /* NSButton+Rx.swift */,
				C8093EC71B8A732E0088E94D /* NSControl+Rx.swift */,
				C8093EC81B8A732E0088E94D /* NSImageView+Rx.swift */,
				C8093EC91B8A732E0088E94D /* NSSlider+Rx.swift */,
				C8093ECA1B8A732E0088E94D /* NSTextField+Rx.swift */,
				C8BCD3F11C14B62B005F1280 /* NSView+Rx.swift */,
			);
			path = OSX;
			sourceTree = "<group>";
		};
		C8093F571B8A73A20088E94D /* RxBlocking */ = {
			isa = PBXGroup;
			children = (
				A111CE961B91C97C00D0DCEE /* Info.plist */,
				C8093F581B8A73A20088E94D /* ObservableConvertibleType+Blocking.swift */,
				C8941BDE1BD5695C00A0E874 /* BlockingObservable.swift */,
				C8941BE31BD56B0700A0E874 /* BlockingObservable+Operators.swift */,
				C88E296A1BEB712E001CCB92 /* RunLoopLock.swift */,
				C8093F591B8A73A20088E94D /* README.md */,
			);
			path = RxBlocking;
			sourceTree = "<group>";
		};
		C80D33911B922FB00014629D /* CocoaUnits */ = {
			isa = PBXGroup;
			children = (
				C80DDE8C1BCE69BA006A1832 /* Driver */,
				C80D33931B922FB00014629D /* ControlEvent.swift */,
				C80D33941B922FB00014629D /* ControlProperty.swift */,
			);
			path = CocoaUnits;
			sourceTree = "<group>";
		};
		C80DDE8C1BCE69BA006A1832 /* Driver */ = {
			isa = PBXGroup;
			children = (
				C80DDEB01BCE8CA3006A1832 /* Driver+Operators+arity.swift */,
				C80DDE8D1BCE69BA006A1832 /* ControlEvent+Driver.swift */,
				C80DDE8E1BCE69BA006A1832 /* ControlProperty+Driver.swift */,
				C80DDE911BCE69BA006A1832 /* Driver.swift */,
				C80DDE8F1BCE69BA006A1832 /* Driver+Operators.swift */,
				C80DDEAB1BCE83B2006A1832 /* Driver+Operators+arity.tt */,
				C80DDE901BCE69BA006A1832 /* Driver+Subscription.swift */,
				C80DDE921BCE69BA006A1832 /* ObservableConvertibleType+Driver.swift */,
				C849EF8A1C3195950048AC4A /* Variable+Driver.swift */,
			);
			path = Driver;
			sourceTree = "<group>";
		};
		C83D73B21C1DBAEE003DC470 /* Internal */ = {
			isa = PBXGroup;
			children = (
				C83D73B31C1DBAEE003DC470 /* AnonymousInvocable.swift */,
				C83D73B41C1DBAEE003DC470 /* InvocableScheduledItem.swift */,
				C83D73B51C1DBAEE003DC470 /* InvocableType.swift */,
				C83D73B61C1DBAEE003DC470 /* ScheduledItem.swift */,
				C83D73B71C1DBAEE003DC470 /* ScheduledItemType.swift */,
			);
			path = Internal;
			sourceTree = "<group>";
		};
		C85106851C2D54B70075150C /* Extensions */ = {
			isa = PBXGroup;
			children = (
				C85106871C2D550E0075150C /* String+Rx.swift */,
			);
			path = Extensions;
			sourceTree = "<group>";
		};
		C88253EE1B8A752B00B02D69 /* iOS */ = {
			isa = PBXGroup;
			children = (
				C88253F01B8A752B00B02D69 /* DataSources */,
				C88253F31B8A752B00B02D69 /* Events */,
				C88253F61B8A752B00B02D69 /* Protocols */,
				C88253F91B8A752B00B02D69 /* Proxies */,
				C88254051B8A752B00B02D69 /* UIBarButtonItem+Rx.swift */,
				C88254061B8A752B00B02D69 /* UIButton+Rx.swift */,
				C88254071B8A752B00B02D69 /* UICollectionView+Rx.swift */,
				C88254081B8A752B00B02D69 /* UIControl+Rx.swift */,
				C88254091B8A752B00B02D69 /* UIDatePicker+Rx.swift */,
				C882540A1B8A752B00B02D69 /* UIGestureRecognizer+Rx.swift */,
				C882540B1B8A752B00B02D69 /* UIImageView+Rx.swift */,
				C882540C1B8A752B00B02D69 /* UILabel+Rx.swift */,
				C882540D1B8A752B00B02D69 /* UIScrollView+Rx.swift */,
				C882540E1B8A752B00B02D69 /* UISearchBar+Rx.swift */,
				C882540F1B8A752B00B02D69 /* UISegmentedControl+Rx.swift */,
				C88254101B8A752B00B02D69 /* UISlider+Rx.swift */,
				F31F35AF1BB4FED800961002 /* UIStepper+Rx.swift */,
				C88254111B8A752B00B02D69 /* UISwitch+Rx.swift */,
				C88254121B8A752B00B02D69 /* UITableView+Rx.swift */,
				C88254131B8A752B00B02D69 /* UITextField+Rx.swift */,
				C88254141B8A752B00B02D69 /* UITextView+Rx.swift */,
				842A5A281C357F7D003568D5 /* NSTextStorage+Rx.swift */,
				9BA1CBD11C0F7C0A0044B50A /* UIActivityIndicatorView+Rx.swift */,
				C8BCD3EC1C14B5FB005F1280 /* UIView+Rx.swift */,
			);
			path = iOS;
			sourceTree = "<group>";
		};
		C88253F01B8A752B00B02D69 /* DataSources */ = {
			isa = PBXGroup;
			children = (
				C88253F11B8A752B00B02D69 /* RxCollectionViewReactiveArrayDataSource.swift */,
				C88253F21B8A752B00B02D69 /* RxTableViewReactiveArrayDataSource.swift */,
			);
			path = DataSources;
			sourceTree = "<group>";
		};
		C88253F31B8A752B00B02D69 /* Events */ = {
			isa = PBXGroup;
			children = (
				C88253F41B8A752B00B02D69 /* ItemEvents.swift */,
			);
			path = Events;
			sourceTree = "<group>";
		};
		C88253F61B8A752B00B02D69 /* Protocols */ = {
			isa = PBXGroup;
			children = (
				C88253F71B8A752B00B02D69 /* RxCollectionViewDataSourceType.swift */,
				C88253F81B8A752B00B02D69 /* RxTableViewDataSourceType.swift */,
			);
			path = Protocols;
			sourceTree = "<group>";
		};
		C88253F91B8A752B00B02D69 /* Proxies */ = {
			isa = PBXGroup;
			children = (
				C88253FC1B8A752B00B02D69 /* RxCollectionViewDataSourceProxy.swift */,
				C88253FD1B8A752B00B02D69 /* RxCollectionViewDelegateProxy.swift */,
				C88253FE1B8A752B00B02D69 /* RxScrollViewDelegateProxy.swift */,
				C88253FF1B8A752B00B02D69 /* RxSearchBarDelegateProxy.swift */,
				C88254001B8A752B00B02D69 /* RxTableViewDataSourceProxy.swift */,
				C88254011B8A752B00B02D69 /* RxTableViewDelegateProxy.swift */,
				C88254021B8A752B00B02D69 /* RxTextViewDelegateProxy.swift */,
				84C225A21C33F00B008724EC /* RxTextStorageDelegateProxy.swift */,
			);
			path = Proxies;
			sourceTree = "<group>";
		};
		C8A56ACD1AD7424700B4673B = {
			isa = PBXGroup;
			children = (
				C8093C471B8A72BE0088E94D /* RxSwift */,
				C8093F571B8A73A20088E94D /* RxBlocking */,
				C8093E801B8A732E0088E94D /* RxCocoa */,
				C8E3A6FC1C25CE2200643FE6 /* RxTests */,
				C8A56AD81AD7424700B4673B /* Products */,
			);
			sourceTree = "<group>";
		};
		C8A56AD81AD7424700B4673B /* Products */ = {
			isa = PBXGroup;
			children = (
				C8A56AD71AD7424700B4673B /* RxSwift.framework */,
				C88BB8711B07E5ED0064D411 /* RxSwift.framework */,
				C809396D1B8A71760088E94D /* RxCocoa.framework */,
				C80939E71B8A71840088E94D /* RxCocoa.framework */,
				C8093BC71B8A71F00088E94D /* RxBlocking.framework */,
				C8093C451B8A71FC0088E94D /* RxBlocking.framework */,
				D2EA280C1BB9B5A200880ED3 /* RxSwift.framework */,
				D2EBEB811BB9B99D003A27DC /* RxBlocking.framework */,
				D2138C751BB9BE9800339B5C /* RxCocoa.framework */,
				C8F0C0021BBBFB8B001B112F /* RxSwift.framework */,
				C8F0C04B1BBBFBB9001B112F /* RxCocoa.framework */,
				C8F0C0581BBBFBCE001B112F /* RxBlocking.framework */,
				C88FA50C1C25C44800CCFEA4 /* RxTests.framework */,
				C88FA51D1C25C4B500CCFEA4 /* RxTests.framework */,
				C88FA52E1C25C4C000CCFEA4 /* RxTests.framework */,
				C88FA53F1C25C4CC00CCFEA4 /* RxTests.framework */,
			);
			name = Products;
			sourceTree = "<group>";
		};
		C8BF34C81C2E426800416CAE /* Platform */ = {
			isa = PBXGroup;
			children = (
				C8BF34C91C2E426800416CAE /* Platform.Darwin.swift */,
				C8BF34CA1C2E426800416CAE /* Platform.Linux.swift */,
			);
			path = Platform;
			sourceTree = "<group>";
		};
		C8E3A6FC1C25CE2200643FE6 /* RxTests */ = {
			isa = PBXGroup;
			children = (
				C8E3A71C1C25CF1000643FE6 /* Recorded.swift */,
				C8E3A71D1C25CF1000643FE6 /* Subscription.swift */,
				C8E3A70D1C25CEF100643FE6 /* ColdObservable.swift */,
				C8E3A70E1C25CEF100643FE6 /* HotObservable.swift */,
				C8E3A70F1C25CEF100643FE6 /* TestableObserver.swift */,
				C8E3A7021C25CE7B00643FE6 /* Schedulers */,
				C8E3A6FD1C25CE2200643FE6 /* Info.plist */,
				C8E3A7261C25CF8C00643FE6 /* RxTests.swift */,
				C8E3A72B1C25D14700643FE6 /* XCTest+Rx.swift */,
				C8E3A7301C2606A900643FE6 /* Event+Equatable.swift */,
				C8E3A7351C26088C00643FE6 /* Any+Equatable.swift */,
				C8E7B3681C30C6B800B34368 /* TestableObservable.swift */,
			);
			path = RxTests;
			sourceTree = "<group>";
		};
		C8E3A7021C25CE7B00643FE6 /* Schedulers */ = {
			isa = PBXGroup;
			children = (
				C8E3A7031C25CE7B00643FE6 /* TestScheduler.swift */,
				C807F3611C2ACED300017910 /* TestSchedulerVirtualTimeConverter.swift */,
			);
			path = Schedulers;
			sourceTree = "<group>";
		};
/* End PBXGroup section */

/* Begin PBXHeadersBuildPhase section */
		C80939641B8A71760088E94D /* Headers */ = {
			isa = PBXHeadersBuildPhase;
			buildActionMask = 2147483647;
			files = (
				C8C4B4AD1C17722400828BD5 /* _RXObjCRuntime.h in Headers */,
				C8093F4F1B8A732E0088E94D /* RxCocoa.h in Headers */,
				C8093ED31B8A732E0088E94D /* _RXDelegateProxy.h in Headers */,
				C8093ECF1B8A732E0088E94D /* _RX.h in Headers */,
				C8093ED71B8A732E0088E94D /* _RXKVOObserver.h in Headers */,
			);
			runOnlyForDeploymentPostprocessing = 0;
		};
		C80939DE1B8A71840088E94D /* Headers */ = {
			isa = PBXHeadersBuildPhase;
			buildActionMask = 2147483647;
			files = (
				C811C8B11C24DBD200A2DDD4 /* _RXDelegateProxy.h in Headers */,
				C811C8B01C24DBCC00A2DDD4 /* _RXObjCRuntime.h in Headers */,
				C811C8B21C24DBD700A2DDD4 /* _RXKVOObserver.h in Headers */,
				C8093F501B8A732E0088E94D /* RxCocoa.h in Headers */,
				C811C8AF1C24DBC200A2DDD4 /* _RX.h in Headers */,
			);
			runOnlyForDeploymentPostprocessing = 0;
		};
		C8093BBA1B8A71F00088E94D /* Headers */ = {
			isa = PBXHeadersBuildPhase;
			buildActionMask = 2147483647;
			files = (
			);
			runOnlyForDeploymentPostprocessing = 0;
		};
		C8093C381B8A71FC0088E94D /* Headers */ = {
			isa = PBXHeadersBuildPhase;
			buildActionMask = 2147483647;
			files = (
			);
			runOnlyForDeploymentPostprocessing = 0;
		};
		C88BB8691B07E5ED0064D411 /* Headers */ = {
			isa = PBXHeadersBuildPhase;
			buildActionMask = 2147483647;
			files = (
			);
			runOnlyForDeploymentPostprocessing = 0;
		};
		C88FA5061C25C44800CCFEA4 /* Headers */ = {
			isa = PBXHeadersBuildPhase;
			buildActionMask = 2147483647;
			files = (
			);
			runOnlyForDeploymentPostprocessing = 0;
		};
		C88FA5171C25C4B500CCFEA4 /* Headers */ = {
			isa = PBXHeadersBuildPhase;
			buildActionMask = 2147483647;
			files = (
			);
			runOnlyForDeploymentPostprocessing = 0;
		};
		C88FA5281C25C4C000CCFEA4 /* Headers */ = {
			isa = PBXHeadersBuildPhase;
			buildActionMask = 2147483647;
			files = (
			);
			runOnlyForDeploymentPostprocessing = 0;
		};
		C88FA5391C25C4CC00CCFEA4 /* Headers */ = {
			isa = PBXHeadersBuildPhase;
			buildActionMask = 2147483647;
			files = (
			);
			runOnlyForDeploymentPostprocessing = 0;
		};
		C8A56AD41AD7424700B4673B /* Headers */ = {
			isa = PBXHeadersBuildPhase;
			buildActionMask = 2147483647;
			files = (
			);
			runOnlyForDeploymentPostprocessing = 0;
		};
		C8F0BFFC1BBBFB8B001B112F /* Headers */ = {
			isa = PBXHeadersBuildPhase;
			buildActionMask = 2147483647;
			files = (
			);
			runOnlyForDeploymentPostprocessing = 0;
		};
		C8F0C0401BBBFBB9001B112F /* Headers */ = {
			isa = PBXHeadersBuildPhase;
			buildActionMask = 2147483647;
			files = (
				C8C4B4B01C17722400828BD5 /* _RXObjCRuntime.h in Headers */,
				C8F0C0411BBBFBB9001B112F /* RxCocoa.h in Headers */,
				C8F0C0421BBBFBB9001B112F /* _RXDelegateProxy.h in Headers */,
				C8F0C0431BBBFBB9001B112F /* _RX.h in Headers */,
				C8F0C0451BBBFBB9001B112F /* _RXKVOObserver.h in Headers */,
			);
			runOnlyForDeploymentPostprocessing = 0;
		};
		C8F0C0521BBBFBCE001B112F /* Headers */ = {
			isa = PBXHeadersBuildPhase;
			buildActionMask = 2147483647;
			files = (
			);
			runOnlyForDeploymentPostprocessing = 0;
		};
		D2138C721BB9BE9800339B5C /* Headers */ = {
			isa = PBXHeadersBuildPhase;
			buildActionMask = 2147483647;
			files = (
				C8C4B4AF1C17722400828BD5 /* _RXObjCRuntime.h in Headers */,
				D2138C8B1BB9BEC300339B5C /* RxCocoa.h in Headers */,
				D2138C801BB9BEBE00339B5C /* _RXDelegateProxy.h in Headers */,
				D2138C7E1BB9BEBE00339B5C /* _RX.h in Headers */,
				D2138C821BB9BEBE00339B5C /* _RXKVOObserver.h in Headers */,
			);
			runOnlyForDeploymentPostprocessing = 0;
		};
		D2EA28091BB9B5A200880ED3 /* Headers */ = {
			isa = PBXHeadersBuildPhase;
			buildActionMask = 2147483647;
			files = (
			);
			runOnlyForDeploymentPostprocessing = 0;
		};
		D2EBEB7E1BB9B99D003A27DC /* Headers */ = {
			isa = PBXHeadersBuildPhase;
			buildActionMask = 2147483647;
			files = (
			);
			runOnlyForDeploymentPostprocessing = 0;
		};
/* End PBXHeadersBuildPhase section */

/* Begin PBXNativeTarget section */
		C80938F51B8A71760088E94D /* RxCocoa-iOS */ = {
			isa = PBXNativeTarget;
			buildConfigurationList = C80939691B8A71760088E94D /* Build configuration list for PBXNativeTarget "RxCocoa-iOS" */;
			buildPhases = (
				C80938F61B8A71760088E94D /* Sources */,
				C80939631B8A71760088E94D /* Frameworks */,
				C80939641B8A71760088E94D /* Headers */,
				C80939681B8A71760088E94D /* Resources */,
			);
			buildRules = (
			);
			dependencies = (
				C872BD1C1BC0529600D7175E /* PBXTargetDependency */,
			);
			name = "RxCocoa-iOS";
			productName = RxSwift;
			productReference = C809396D1B8A71760088E94D /* RxCocoa.framework */;
			productType = "com.apple.product-type.framework";
		};
		C809396F1B8A71840088E94D /* RxCocoa-OSX */ = {
			isa = PBXNativeTarget;
			buildConfigurationList = C80939E31B8A71840088E94D /* Build configuration list for PBXNativeTarget "RxCocoa-OSX" */;
			buildPhases = (
				C80939701B8A71840088E94D /* Sources */,
				C80939DD1B8A71840088E94D /* Frameworks */,
				C80939DE1B8A71840088E94D /* Headers */,
				C80939E21B8A71840088E94D /* Resources */,
			);
			buildRules = (
			);
			dependencies = (
				C872BD1E1BC052A200D7175E /* PBXTargetDependency */,
			);
			name = "RxCocoa-OSX";
			productName = RxSwift;
			productReference = C80939E71B8A71840088E94D /* RxCocoa.framework */;
			productType = "com.apple.product-type.framework";
		};
		C8093B4B1B8A71F00088E94D /* RxBlocking-iOS */ = {
			isa = PBXNativeTarget;
			buildConfigurationList = C8093BC31B8A71F00088E94D /* Build configuration list for PBXNativeTarget "RxBlocking-iOS" */;
			buildPhases = (
				C8093B4C1B8A71F00088E94D /* Sources */,
				C8093BB91B8A71F00088E94D /* Frameworks */,
				C8093BBA1B8A71F00088E94D /* Headers */,
				C8093BBE1B8A71F00088E94D /* Resources */,
			);
			buildRules = (
			);
			dependencies = (
				C872BD241BC052B800D7175E /* PBXTargetDependency */,
			);
			name = "RxBlocking-iOS";
			productName = RxSwift;
			productReference = C8093BC71B8A71F00088E94D /* RxBlocking.framework */;
			productType = "com.apple.product-type.framework";
		};
		C8093BC91B8A71FC0088E94D /* RxBlocking-OSX */ = {
			isa = PBXNativeTarget;
			buildConfigurationList = C8093C411B8A71FC0088E94D /* Build configuration list for PBXNativeTarget "RxBlocking-OSX" */;
			buildPhases = (
				C8093BCA1B8A71FC0088E94D /* Sources */,
				C8093C371B8A71FC0088E94D /* Frameworks */,
				C8093C381B8A71FC0088E94D /* Headers */,
				C8093C3C1B8A71FC0088E94D /* Resources */,
			);
			buildRules = (
			);
			dependencies = (
				C872BD261BC052BB00D7175E /* PBXTargetDependency */,
			);
			name = "RxBlocking-OSX";
			productName = RxSwift;
			productReference = C8093C451B8A71FC0088E94D /* RxBlocking.framework */;
			productType = "com.apple.product-type.framework";
		};
		C88BB81A1B07E5ED0064D411 /* RxSwift-OSX */ = {
			isa = PBXNativeTarget;
			buildConfigurationList = C88BB86E1B07E5ED0064D411 /* Build configuration list for PBXNativeTarget "RxSwift-OSX" */;
			buildPhases = (
				C88BB81B1B07E5ED0064D411 /* Sources */,
				C88BB8681B07E5ED0064D411 /* Frameworks */,
				C88BB8691B07E5ED0064D411 /* Headers */,
				C88BB86D1B07E5ED0064D411 /* Resources */,
			);
			buildRules = (
			);
			dependencies = (
			);
			name = "RxSwift-OSX";
			productName = RxSwift;
			productReference = C88BB8711B07E5ED0064D411 /* RxSwift.framework */;
			productType = "com.apple.product-type.framework";
		};
		C88FA4FD1C25C44800CCFEA4 /* RxTests-iOS */ = {
			isa = PBXNativeTarget;
			buildConfigurationList = C88FA5081C25C44800CCFEA4 /* Build configuration list for PBXNativeTarget "RxTests-iOS" */;
			buildPhases = (
				C88FA5001C25C44800CCFEA4 /* Sources */,
				C88FA5051C25C44800CCFEA4 /* Frameworks */,
				C88FA5061C25C44800CCFEA4 /* Headers */,
				C88FA5071C25C44800CCFEA4 /* Resources */,
			);
			buildRules = (
			);
			dependencies = (
				C88FA4FE1C25C44800CCFEA4 /* PBXTargetDependency */,
			);
			name = "RxTests-iOS";
			productName = RxSwift;
			productReference = C88FA50C1C25C44800CCFEA4 /* RxTests.framework */;
			productType = "com.apple.product-type.framework";
		};
		C88FA50E1C25C4B500CCFEA4 /* RxTests-OSX */ = {
			isa = PBXNativeTarget;
			buildConfigurationList = C88FA5191C25C4B500CCFEA4 /* Build configuration list for PBXNativeTarget "RxTests-OSX" */;
			buildPhases = (
				C88FA5111C25C4B500CCFEA4 /* Sources */,
				C88FA5161C25C4B500CCFEA4 /* Frameworks */,
				C88FA5171C25C4B500CCFEA4 /* Headers */,
				C88FA5181C25C4B500CCFEA4 /* Resources */,
			);
			buildRules = (
			);
			dependencies = (
				C88FA50F1C25C4B500CCFEA4 /* PBXTargetDependency */,
			);
			name = "RxTests-OSX";
			productName = RxSwift;
			productReference = C88FA51D1C25C4B500CCFEA4 /* RxTests.framework */;
			productType = "com.apple.product-type.framework";
		};
		C88FA51F1C25C4C000CCFEA4 /* RxTests-tvOS */ = {
			isa = PBXNativeTarget;
			buildConfigurationList = C88FA52A1C25C4C000CCFEA4 /* Build configuration list for PBXNativeTarget "RxTests-tvOS" */;
			buildPhases = (
				C88FA5221C25C4C000CCFEA4 /* Sources */,
				C88FA5271C25C4C000CCFEA4 /* Frameworks */,
				C88FA5281C25C4C000CCFEA4 /* Headers */,
				C88FA5291C25C4C000CCFEA4 /* Resources */,
			);
			buildRules = (
			);
			dependencies = (
				C88FA5201C25C4C000CCFEA4 /* PBXTargetDependency */,
			);
			name = "RxTests-tvOS";
			productName = "RxBlocking-tvOS";
			productReference = C88FA52E1C25C4C000CCFEA4 /* RxTests.framework */;
			productType = "com.apple.product-type.framework";
		};
		C88FA5301C25C4CC00CCFEA4 /* RxTests-watchOS */ = {
			isa = PBXNativeTarget;
			buildConfigurationList = C88FA53B1C25C4CC00CCFEA4 /* Build configuration list for PBXNativeTarget "RxTests-watchOS" */;
			buildPhases = (
				C88FA5331C25C4CC00CCFEA4 /* Sources */,
				C88FA5381C25C4CC00CCFEA4 /* Frameworks */,
				C88FA5391C25C4CC00CCFEA4 /* Headers */,
				C88FA53A1C25C4CC00CCFEA4 /* Resources */,
			);
			buildRules = (
			);
			dependencies = (
				C88FA5311C25C4CC00CCFEA4 /* PBXTargetDependency */,
			);
			name = "RxTests-watchOS";
			productName = RxSwift;
			productReference = C88FA53F1C25C4CC00CCFEA4 /* RxTests.framework */;
			productType = "com.apple.product-type.framework";
		};
		C8A56AD61AD7424700B4673B /* RxSwift-iOS */ = {
			isa = PBXNativeTarget;
			buildConfigurationList = C8A56AED1AD7424700B4673B /* Build configuration list for PBXNativeTarget "RxSwift-iOS" */;
			buildPhases = (
				C8A56AD21AD7424700B4673B /* Sources */,
				C8A56AD31AD7424700B4673B /* Frameworks */,
				C8A56AD41AD7424700B4673B /* Headers */,
				C8A56AD51AD7424700B4673B /* Resources */,
			);
			buildRules = (
			);
			dependencies = (
			);
			name = "RxSwift-iOS";
			productName = RxSwift;
			productReference = C8A56AD71AD7424700B4673B /* RxSwift.framework */;
			productType = "com.apple.product-type.framework";
		};
		C8F0BF901BBBFB8B001B112F /* RxSwift-watchOS */ = {
			isa = PBXNativeTarget;
			buildConfigurationList = C8F0BFFE1BBBFB8B001B112F /* Build configuration list for PBXNativeTarget "RxSwift-watchOS" */;
			buildPhases = (
				C8F0BF911BBBFB8B001B112F /* Sources */,
				C8F0BFFB1BBBFB8B001B112F /* Frameworks */,
				C8F0BFFC1BBBFB8B001B112F /* Headers */,
				C8F0BFFD1BBBFB8B001B112F /* Resources */,
			);
			buildRules = (
			);
			dependencies = (
			);
			name = "RxSwift-watchOS";
			productName = RxSwift;
			productReference = C8F0C0021BBBFB8B001B112F /* RxSwift.framework */;
			productType = "com.apple.product-type.framework";
		};
		C8F0C0041BBBFBB9001B112F /* RxCocoa-watchOS */ = {
			isa = PBXNativeTarget;
			buildConfigurationList = C8F0C0471BBBFBB9001B112F /* Build configuration list for PBXNativeTarget "RxCocoa-watchOS" */;
			buildPhases = (
				C8F0C0051BBBFBB9001B112F /* Sources */,
				C8F0C03E1BBBFBB9001B112F /* Frameworks */,
				C8F0C0401BBBFBB9001B112F /* Headers */,
				C8F0C0461BBBFBB9001B112F /* Resources */,
			);
			buildRules = (
			);
			dependencies = (
				C872BD221BC052AC00D7175E /* PBXTargetDependency */,
			);
			name = "RxCocoa-watchOS";
			productName = RxSwift;
			productReference = C8F0C04B1BBBFBB9001B112F /* RxCocoa.framework */;
			productType = "com.apple.product-type.framework";
		};
		C8F0C04D1BBBFBCE001B112F /* RxBlocking-watchOS */ = {
			isa = PBXNativeTarget;
			buildConfigurationList = C8F0C0541BBBFBCE001B112F /* Build configuration list for PBXNativeTarget "RxBlocking-watchOS" */;
			buildPhases = (
				C8F0C04E1BBBFBCE001B112F /* Sources */,
				C8F0C0501BBBFBCE001B112F /* Frameworks */,
				C8F0C0521BBBFBCE001B112F /* Headers */,
				C8F0C0531BBBFBCE001B112F /* Resources */,
			);
			buildRules = (
			);
			dependencies = (
				C872BD2A1BC052C200D7175E /* PBXTargetDependency */,
			);
			name = "RxBlocking-watchOS";
			productName = RxSwift;
			productReference = C8F0C0581BBBFBCE001B112F /* RxBlocking.framework */;
			productType = "com.apple.product-type.framework";
		};
		D2138C741BB9BE9800339B5C /* RxCocoa-tvOS */ = {
			isa = PBXNativeTarget;
			buildConfigurationList = D2138C7A1BB9BE9800339B5C /* Build configuration list for PBXNativeTarget "RxCocoa-tvOS" */;
			buildPhases = (
				D2138C701BB9BE9800339B5C /* Sources */,
				D2138C711BB9BE9800339B5C /* Frameworks */,
				D2138C721BB9BE9800339B5C /* Headers */,
				D2138C731BB9BE9800339B5C /* Resources */,
			);
			buildRules = (
			);
			dependencies = (
				C872BD201BC052A800D7175E /* PBXTargetDependency */,
			);
			name = "RxCocoa-tvOS";
			productName = "RxCocoa-tvOS";
			productReference = D2138C751BB9BE9800339B5C /* RxCocoa.framework */;
			productType = "com.apple.product-type.framework";
		};
		D2EA280B1BB9B5A200880ED3 /* RxSwift-tvOS */ = {
			isa = PBXNativeTarget;
			buildConfigurationList = D2EA28141BB9B5A200880ED3 /* Build configuration list for PBXNativeTarget "RxSwift-tvOS" */;
			buildPhases = (
				D2EA28071BB9B5A200880ED3 /* Sources */,
				D2EA28081BB9B5A200880ED3 /* Frameworks */,
				D2EA28091BB9B5A200880ED3 /* Headers */,
				D2EA280A1BB9B5A200880ED3 /* Resources */,
			);
			buildRules = (
			);
			dependencies = (
			);
			name = "RxSwift-tvOS";
			productName = RxSwift;
			productReference = D2EA280C1BB9B5A200880ED3 /* RxSwift.framework */;
			productType = "com.apple.product-type.framework";
		};
		D2EBEB801BB9B99D003A27DC /* RxBlocking-tvOS */ = {
			isa = PBXNativeTarget;
			buildConfigurationList = D2EBEB861BB9B99E003A27DC /* Build configuration list for PBXNativeTarget "RxBlocking-tvOS" */;
			buildPhases = (
				D2EBEB7C1BB9B99D003A27DC /* Sources */,
				D2EBEB7D1BB9B99D003A27DC /* Frameworks */,
				D2EBEB7E1BB9B99D003A27DC /* Headers */,
				D2EBEB7F1BB9B99D003A27DC /* Resources */,
			);
			buildRules = (
			);
			dependencies = (
				C872BD281BC052BF00D7175E /* PBXTargetDependency */,
			);
			name = "RxBlocking-tvOS";
			productName = "RxBlocking-tvOS";
			productReference = D2EBEB811BB9B99D003A27DC /* RxBlocking.framework */;
			productType = "com.apple.product-type.framework";
		};
/* End PBXNativeTarget section */

/* Begin PBXProject section */
		C8A56ACE1AD7424700B4673B /* Project object */ = {
			isa = PBXProject;
			attributes = {
				LastSwiftUpdateCheck = 0700;
				LastUpgradeCheck = 0710;
				ORGANIZATIONNAME = "Krunoslav Zaher";
				TargetAttributes = {
					C8A56AD61AD7424700B4673B = {
						CreatedOnToolsVersion = 6.3;
					};
					D2138C741BB9BE9800339B5C = {
						CreatedOnToolsVersion = 7.1;
					};
					D2EA280B1BB9B5A200880ED3 = {
						CreatedOnToolsVersion = 7.1;
					};
					D2EBEB801BB9B99D003A27DC = {
						CreatedOnToolsVersion = 7.1;
					};
				};
			};
			buildConfigurationList = C8A56AD11AD7424700B4673B /* Build configuration list for PBXProject "Rx" */;
			compatibilityVersion = "Xcode 3.2";
			developmentRegion = English;
			hasScannedForEncodings = 0;
			knownRegions = (
				en,
			);
			mainGroup = C8A56ACD1AD7424700B4673B;
			productRefGroup = C8A56AD81AD7424700B4673B /* Products */;
			projectDirPath = "";
			projectRoot = "";
			targets = (
				C8A56AD61AD7424700B4673B /* RxSwift-iOS */,
				C88BB81A1B07E5ED0064D411 /* RxSwift-OSX */,
				D2EA280B1BB9B5A200880ED3 /* RxSwift-tvOS */,
				C8F0BF901BBBFB8B001B112F /* RxSwift-watchOS */,
				C80938F51B8A71760088E94D /* RxCocoa-iOS */,
				C809396F1B8A71840088E94D /* RxCocoa-OSX */,
				D2138C741BB9BE9800339B5C /* RxCocoa-tvOS */,
				C8F0C0041BBBFBB9001B112F /* RxCocoa-watchOS */,
				C8093B4B1B8A71F00088E94D /* RxBlocking-iOS */,
				C8093BC91B8A71FC0088E94D /* RxBlocking-OSX */,
				D2EBEB801BB9B99D003A27DC /* RxBlocking-tvOS */,
				C8F0C04D1BBBFBCE001B112F /* RxBlocking-watchOS */,
				C88FA4FD1C25C44800CCFEA4 /* RxTests-iOS */,
				C88FA50E1C25C4B500CCFEA4 /* RxTests-OSX */,
				C88FA51F1C25C4C000CCFEA4 /* RxTests-tvOS */,
				C88FA5301C25C4CC00CCFEA4 /* RxTests-watchOS */,
			);
		};
/* End PBXProject section */

/* Begin PBXResourcesBuildPhase section */
		C80939681B8A71760088E94D /* Resources */ = {
			isa = PBXResourcesBuildPhase;
			buildActionMask = 2147483647;
			files = (
			);
			runOnlyForDeploymentPostprocessing = 0;
		};
		C80939E21B8A71840088E94D /* Resources */ = {
			isa = PBXResourcesBuildPhase;
			buildActionMask = 2147483647;
			files = (
			);
			runOnlyForDeploymentPostprocessing = 0;
		};
		C8093BBE1B8A71F00088E94D /* Resources */ = {
			isa = PBXResourcesBuildPhase;
			buildActionMask = 2147483647;
			files = (
			);
			runOnlyForDeploymentPostprocessing = 0;
		};
		C8093C3C1B8A71FC0088E94D /* Resources */ = {
			isa = PBXResourcesBuildPhase;
			buildActionMask = 2147483647;
			files = (
			);
			runOnlyForDeploymentPostprocessing = 0;
		};
		C88BB86D1B07E5ED0064D411 /* Resources */ = {
			isa = PBXResourcesBuildPhase;
			buildActionMask = 2147483647;
			files = (
			);
			runOnlyForDeploymentPostprocessing = 0;
		};
		C88FA5071C25C44800CCFEA4 /* Resources */ = {
			isa = PBXResourcesBuildPhase;
			buildActionMask = 2147483647;
			files = (
			);
			runOnlyForDeploymentPostprocessing = 0;
		};
		C88FA5181C25C4B500CCFEA4 /* Resources */ = {
			isa = PBXResourcesBuildPhase;
			buildActionMask = 2147483647;
			files = (
			);
			runOnlyForDeploymentPostprocessing = 0;
		};
		C88FA5291C25C4C000CCFEA4 /* Resources */ = {
			isa = PBXResourcesBuildPhase;
			buildActionMask = 2147483647;
			files = (
			);
			runOnlyForDeploymentPostprocessing = 0;
		};
		C88FA53A1C25C4CC00CCFEA4 /* Resources */ = {
			isa = PBXResourcesBuildPhase;
			buildActionMask = 2147483647;
			files = (
			);
			runOnlyForDeploymentPostprocessing = 0;
		};
		C8A56AD51AD7424700B4673B /* Resources */ = {
			isa = PBXResourcesBuildPhase;
			buildActionMask = 2147483647;
			files = (
			);
			runOnlyForDeploymentPostprocessing = 0;
		};
		C8F0BFFD1BBBFB8B001B112F /* Resources */ = {
			isa = PBXResourcesBuildPhase;
			buildActionMask = 2147483647;
			files = (
			);
			runOnlyForDeploymentPostprocessing = 0;
		};
		C8F0C0461BBBFBB9001B112F /* Resources */ = {
			isa = PBXResourcesBuildPhase;
			buildActionMask = 2147483647;
			files = (
			);
			runOnlyForDeploymentPostprocessing = 0;
		};
		C8F0C0531BBBFBCE001B112F /* Resources */ = {
			isa = PBXResourcesBuildPhase;
			buildActionMask = 2147483647;
			files = (
			);
			runOnlyForDeploymentPostprocessing = 0;
		};
		D2138C731BB9BE9800339B5C /* Resources */ = {
			isa = PBXResourcesBuildPhase;
			buildActionMask = 2147483647;
			files = (
			);
			runOnlyForDeploymentPostprocessing = 0;
		};
		D2EA280A1BB9B5A200880ED3 /* Resources */ = {
			isa = PBXResourcesBuildPhase;
			buildActionMask = 2147483647;
			files = (
			);
			runOnlyForDeploymentPostprocessing = 0;
		};
		D2EBEB7F1BB9B99D003A27DC /* Resources */ = {
			isa = PBXResourcesBuildPhase;
			buildActionMask = 2147483647;
			files = (
			);
			runOnlyForDeploymentPostprocessing = 0;
		};
/* End PBXResourcesBuildPhase section */

/* Begin PBXSourcesBuildPhase section */
		C80938F61B8A71760088E94D /* Sources */ = {
			isa = PBXSourcesBuildPhase;
			buildActionMask = 2147483647;
			files = (
				C88254321B8A752B00B02D69 /* UISlider+Rx.swift in Sources */,
				C8093ED91B8A732E0088E94D /* _RXKVOObserver.m in Sources */,
				C882542F1B8A752B00B02D69 /* UIScrollView+Rx.swift in Sources */,
				C80DDE9B1BCE69BA006A1832 /* Driver+Operators.swift in Sources */,
				C8093EE31B8A732E0088E94D /* DelegateProxyType.swift in Sources */,
				C8093EFD1B8A732E0088E94D /* RxTarget.swift in Sources */,
				C88254361B8A752B00B02D69 /* UITextView+Rx.swift in Sources */,
				C88254171B8A752B00B02D69 /* RxTableViewReactiveArrayDataSource.swift in Sources */,
				C882541E1B8A752B00B02D69 /* RxCollectionViewDataSourceProxy.swift in Sources */,
				C80DDE971BCE69BA006A1832 /* ControlProperty+Driver.swift in Sources */,
				C80DDE931BCE69BA006A1832 /* ControlEvent+Driver.swift in Sources */,
				C8093ED11B8A732E0088E94D /* _RX.m in Sources */,
				84C225A31C33F00B008724EC /* RxTextStorageDelegateProxy.swift in Sources */,
				C8093EFB1B8A732E0088E94D /* RxCocoa.swift in Sources */,
				C88254231B8A752B00B02D69 /* RxTableViewDelegateProxy.swift in Sources */,
				F31F35B01BB4FED800961002 /* UIStepper+Rx.swift in Sources */,
				C882542D1B8A752B00B02D69 /* UIImageView+Rx.swift in Sources */,
				C80D33981B922FB00014629D /* ControlEvent.swift in Sources */,
				C882542A1B8A752B00B02D69 /* UIControl+Rx.swift in Sources */,
				C8F6A1451BF0B9B1007DF367 /* NSObject+Rx+RawRepresentable.swift in Sources */,
				C8DB967E1BF7496C0084BD53 /* KVORepresentable.swift in Sources */,
				C849EF8B1C3195950048AC4A /* Variable+Driver.swift in Sources */,
				C88254341B8A752B00B02D69 /* UITableView+Rx.swift in Sources */,
				C88254161B8A752B00B02D69 /* RxCollectionViewReactiveArrayDataSource.swift in Sources */,
				C8C4B4A91C17722400828BD5 /* _RXObjCRuntime.m in Sources */,
				C8093EEF1B8A732E0088E94D /* KVOObserver.swift in Sources */,
				C882541F1B8A752B00B02D69 /* RxCollectionViewDelegateProxy.swift in Sources */,
				C88254201B8A752B00B02D69 /* RxScrollViewDelegateProxy.swift in Sources */,
				C882542E1B8A752B00B02D69 /* UILabel+Rx.swift in Sources */,
				C88254211B8A752B00B02D69 /* RxSearchBarDelegateProxy.swift in Sources */,
				C80DDEA71BCE69BA006A1832 /* ObservableConvertibleType+Driver.swift in Sources */,
				C80DDE9F1BCE69BA006A1832 /* Driver+Subscription.swift in Sources */,
				C811C89D1C24D80100A2DDD4 /* DeallocObservable.swift in Sources */,
				C8BCD3ED1C14B5FB005F1280 /* UIView+Rx.swift in Sources */,
				C80D338F1B91EF9E0014629D /* Observable+Bind.swift in Sources */,
				C88254311B8A752B00B02D69 /* UISegmentedControl+Rx.swift in Sources */,
				C8093EED1B8A732E0088E94D /* KVOObservable.swift in Sources */,
				C8DB968D1BF7595D0084BD53 /* KVORepresentable+Swift.swift in Sources */,
				C80DDEB11BCE8CA3006A1832 /* Driver+Operators+arity.swift in Sources */,
				C88254281B8A752B00B02D69 /* UIButton+Rx.swift in Sources */,
				C8093EDF1B8A732E0088E94D /* CLLocationManager+Rx.swift in Sources */,
				C80DDEA31BCE69BA006A1832 /* Driver.swift in Sources */,
				C8093ED51B8A732E0088E94D /* _RXDelegateProxy.m in Sources */,
				C8093EF51B8A732E0088E94D /* NSObject+Rx.swift in Sources */,
				9BA1CBD31C0F7D550044B50A /* UIActivityIndicatorView+Rx.swift in Sources */,
				842A5A2C1C357F92003568D5 /* NSTextStorage+Rx.swift in Sources */,
				C88254241B8A752B00B02D69 /* RxTextViewDelegateProxy.swift in Sources */,
				C88254271B8A752B00B02D69 /* UIBarButtonItem+Rx.swift in Sources */,
				C8C4B4C21C17727000828BD5 /* MessageSentObserver.swift in Sources */,
				C80D339A1B922FB00014629D /* ControlProperty.swift in Sources */,
				C882542B1B8A752B00B02D69 /* UIDatePicker+Rx.swift in Sources */,
				C88254221B8A752B00B02D69 /* RxTableViewDataSourceProxy.swift in Sources */,
				C8BCD3F41C14B6D1005F1280 /* NSLayoutConstraint+Rx.swift in Sources */,
				C882542C1B8A752B00B02D69 /* UIGestureRecognizer+Rx.swift in Sources */,
				C8093EE11B8A732E0088E94D /* DelegateProxy.swift in Sources */,
				C8093EF91B8A732E0088E94D /* RxCLLocationManagerDelegateProxy.swift in Sources */,
				C88254331B8A752B00B02D69 /* UISwitch+Rx.swift in Sources */,
				C8DB96831BF754C80084BD53 /* NSObject+Rx+KVORepresentable.swift in Sources */,
				C8093EE51B8A732E0088E94D /* Logging.swift in Sources */,
				C88254291B8A752B00B02D69 /* UICollectionView+Rx.swift in Sources */,
				C882541A1B8A752B00B02D69 /* RxCollectionViewDataSourceType.swift in Sources */,
				C8093EF11B8A732E0088E94D /* NSNotificationCenter+Rx.swift in Sources */,
				C88254351B8A752B00B02D69 /* UITextField+Rx.swift in Sources */,
				C8093EF71B8A732E0088E94D /* NSURLSession+Rx.swift in Sources */,
				C8093EE71B8A732E0088E94D /* ControlTarget.swift in Sources */,
				C88254301B8A752B00B02D69 /* UISearchBar+Rx.swift in Sources */,
				C88254181B8A752B00B02D69 /* ItemEvents.swift in Sources */,
				C8DB96881BF756F40084BD53 /* KVORepresentable+CoreGraphics.swift in Sources */,
				C882541B1B8A752B00B02D69 /* RxTableViewDataSourceType.swift in Sources */,
			);
			runOnlyForDeploymentPostprocessing = 0;
		};
		C80939701B8A71840088E94D /* Sources */ = {
			isa = PBXSourcesBuildPhase;
			buildActionMask = 2147483647;
			files = (
				C80DDEA41BCE69BA006A1832 /* Driver.swift in Sources */,
				C8093F4A1B8A732E0088E94D /* NSImageView+Rx.swift in Sources */,
				C8DB96891BF756F40084BD53 /* KVORepresentable+CoreGraphics.swift in Sources */,
				C8093EDA1B8A732E0088E94D /* _RXKVOObserver.m in Sources */,
				C8093EE41B8A732E0088E94D /* DelegateProxyType.swift in Sources */,
				C8093F481B8A732E0088E94D /* NSControl+Rx.swift in Sources */,
				C8093F4E1B8A732E0088E94D /* NSTextField+Rx.swift in Sources */,
				C8DB967F1BF7496C0084BD53 /* KVORepresentable.swift in Sources */,
				C8093EFE1B8A732E0088E94D /* RxTarget.swift in Sources */,
				C8093ED21B8A732E0088E94D /* _RX.m in Sources */,
				C8093EFC1B8A732E0088E94D /* RxCocoa.swift in Sources */,
				C8DB968E1BF7595D0084BD53 /* KVORepresentable+Swift.swift in Sources */,
				C80D33991B922FB00014629D /* ControlEvent.swift in Sources */,
				C80DDEA81BCE69BA006A1832 /* ObservableConvertibleType+Driver.swift in Sources */,
				C80D339B1B922FB00014629D /* ControlProperty.swift in Sources */,
				C8BCD3F51C14B6D1005F1280 /* NSLayoutConstraint+Rx.swift in Sources */,
				C8093EF01B8A732E0088E94D /* KVOObserver.swift in Sources */,
				C8093EEE1B8A732E0088E94D /* KVOObservable.swift in Sources */,
				C8F6A1461BF0B9B2007DF367 /* NSObject+Rx+RawRepresentable.swift in Sources */,
				C8093EE01B8A732E0088E94D /* CLLocationManager+Rx.swift in Sources */,
				C8DB96841BF754C80084BD53 /* NSObject+Rx+KVORepresentable.swift in Sources */,
				C8C4B4C31C17727000828BD5 /* MessageSentObserver.swift in Sources */,
				C849EF8C1C3195950048AC4A /* Variable+Driver.swift in Sources */,
				C8093F461B8A732E0088E94D /* NSButton+Rx.swift in Sources */,
				C80DDEA01BCE69BA006A1832 /* Driver+Subscription.swift in Sources */,
				C8093ED61B8A732E0088E94D /* _RXDelegateProxy.m in Sources */,
				C8093EF61B8A732E0088E94D /* NSObject+Rx.swift in Sources */,
				C80DDE981BCE69BA006A1832 /* ControlProperty+Driver.swift in Sources */,
				C8C4B4AA1C17722400828BD5 /* _RXObjCRuntime.m in Sources */,
				C80DDE941BCE69BA006A1832 /* ControlEvent+Driver.swift in Sources */,
				C80DDEB21BCE8CA3006A1832 /* Driver+Operators+arity.swift in Sources */,
				C811C89E1C24D80100A2DDD4 /* DeallocObservable.swift in Sources */,
				C8BCD3F21C14B62B005F1280 /* NSView+Rx.swift in Sources */,
				C8093EE21B8A732E0088E94D /* DelegateProxy.swift in Sources */,
				C8093EFA1B8A732E0088E94D /* RxCLLocationManagerDelegateProxy.swift in Sources */,
				C8093EE61B8A732E0088E94D /* Logging.swift in Sources */,
				C8093EF21B8A732E0088E94D /* NSNotificationCenter+Rx.swift in Sources */,
				C8093EF81B8A732E0088E94D /* NSURLSession+Rx.swift in Sources */,
				C80DDE9C1BCE69BA006A1832 /* Driver+Operators.swift in Sources */,
				C8093F4C1B8A732E0088E94D /* NSSlider+Rx.swift in Sources */,
				C8093EE81B8A732E0088E94D /* ControlTarget.swift in Sources */,
				C80D33901B91EF9E0014629D /* Observable+Bind.swift in Sources */,
			);
			runOnlyForDeploymentPostprocessing = 0;
		};
		C8093B4C1B8A71F00088E94D /* Sources */ = {
			isa = PBXSourcesBuildPhase;
			buildActionMask = 2147483647;
			files = (
				C88E296B1BEB712E001CCB92 /* RunLoopLock.swift in Sources */,
				C8941BDF1BD5695C00A0E874 /* BlockingObservable.swift in Sources */,
				C8941BE41BD56B0700A0E874 /* BlockingObservable+Operators.swift in Sources */,
				C8093F5E1B8A73A20088E94D /* ObservableConvertibleType+Blocking.swift in Sources */,
			);
			runOnlyForDeploymentPostprocessing = 0;
		};
		C8093BCA1B8A71FC0088E94D /* Sources */ = {
			isa = PBXSourcesBuildPhase;
			buildActionMask = 2147483647;
			files = (
				C88E296C1BEB712E001CCB92 /* RunLoopLock.swift in Sources */,
				C8941BE01BD5695C00A0E874 /* BlockingObservable.swift in Sources */,
				C8941BE51BD56B0700A0E874 /* BlockingObservable+Operators.swift in Sources */,
				C8093F5F1B8A73A20088E94D /* ObservableConvertibleType+Blocking.swift in Sources */,
			);
			runOnlyForDeploymentPostprocessing = 0;
		};
		C88BB81B1B07E5ED0064D411 /* Sources */ = {
			isa = PBXSourcesBuildPhase;
			buildActionMask = 2147483647;
			files = (
				C8093D5A1B8A72BE0088E94D /* Observable+Creation.swift in Sources */,
				C8093CCC1B8A72BE0088E94D /* ConnectableObservableType.swift in Sources */,
				C83D73BD1C1DBAEE003DC470 /* InvocableScheduledItem.swift in Sources */,
				C8C3DA041B9390C4004D233E /* Just.swift in Sources */,
				C8093CE61B8A72BE0088E94D /* NopDisposable.swift in Sources */,
				C8093CD41B8A72BE0088E94D /* Disposable.swift in Sources */,
				C8093CEE1B8A72BE0088E94D /* SingleAssignmentDisposable.swift in Sources */,
				C849BE2C1BAB5D070019AD27 /* ObservableConvertibleType.swift in Sources */,
				C8C3DA0A1B93941E004D233E /* Error.swift in Sources */,
				C8093D9C1B8A72BE0088E94D /* SchedulerServices+Emulation.swift in Sources */,
				C80DA3391C30B20B00C588B9 /* VirtualTimeScheduler.swift in Sources */,
				C8093D6A1B8A72BE0088E94D /* AnyObserver.swift in Sources */,
				C8093D3C1B8A72BE0088E94D /* Skip.swift in Sources */,
				C8B144FC1BD2D44500267DCE /* ConcurrentMainScheduler.swift in Sources */,
				C8093CF01B8A72BE0088E94D /* StableCompositeDisposable.swift in Sources */,
				D2245A1C1BD63C4600E7146F /* WithLatestFrom.swift in Sources */,
				C8093D4E1B8A72BE0088E94D /* Zip+arity.swift in Sources */,
				CB883B3C1BE24355000AC2EE /* Window.swift in Sources */,
				C8FA89181C30409900CD3A17 /* HistoricalScheduler.swift in Sources */,
				C8093D4C1B8A72BE0088E94D /* Timer.swift in Sources */,
				C8C3DA071B9393AC004D233E /* Empty.swift in Sources */,
				CB255BD81BC46A9C00798A4C /* RetryWhen.swift in Sources */,
				C8093D881B8A72BE0088E94D /* RxMutableBox.swift in Sources */,
				C8093D3A1B8A72BE0088E94D /* Sink.swift in Sources */,
				C8093D461B8A72BE0088E94D /* TakeUntil.swift in Sources */,
				C8093D941B8A72BE0088E94D /* MainScheduler.swift in Sources */,
				CB883B461BE256D4000AC2EE /* BooleanDisposable.swift in Sources */,
				C84B38EF1BA433CD001B7D88 /* Generate.swift in Sources */,
				C8093D161B8A72BE0088E94D /* Deferred.swift in Sources */,
				C8093DA41B8A72BE0088E94D /* ReplaySubject.swift in Sources */,
				C8C3D9FF1B935EDF004D233E /* Zip+CollectionType.swift in Sources */,
				C8093D641B8A72BE0088E94D /* Observable+Time.swift in Sources */,
				C8093CFC1B8A72BE0088E94D /* Observable+Extensions.swift in Sources */,
				C8093D4A1B8A72BE0088E94D /* Throttle.swift in Sources */,
				C8B145011BD2D80100267DCE /* ImmediateScheduler.swift in Sources */,
				C8093D061B8A72BE0088E94D /* Catch.swift in Sources */,
				C8BCD3C81C1468D4005F1280 /* ShareReplay1WhileConnected.swift in Sources */,
				C8093D0C1B8A72BE0088E94D /* CombineLatest.swift in Sources */,
				D2FC15B31BCB95E5007361FF /* SkipWhile.swift in Sources */,
				C8093D5E1B8A72BE0088E94D /* Observable+Multiple.swift in Sources */,
				C83D73C11C1DBAEE003DC470 /* InvocableType.swift in Sources */,
				C8093D741B8A72BE0088E94D /* ObserverBase.swift in Sources */,
				C85106891C2D550E0075150C /* String+Rx.swift in Sources */,
				C8093D121B8A72BE0088E94D /* ConnectableObservable.swift in Sources */,
				C8BF34D01C2E426800416CAE /* Platform.Linux.swift in Sources */,
				C8093D621B8A72BE0088E94D /* Observable+StandardSequenceOperators.swift in Sources */,
				C8093D1A1B8A72BE0088E94D /* DistinctUntilChanged.swift in Sources */,
				C8093D561B8A72BE0088E94D /* Observable+Binding.swift in Sources */,
				C8FA89221C30424100CD3A17 /* VirtualTimeConverterType.swift in Sources */,
				C8FA891D1C30412A00CD3A17 /* HistoricalSchedulerTimeConverter.swift in Sources */,
				C8093D7A1B8A72BE0088E94D /* TailRecursiveSink.swift in Sources */,
				B1B7C3BE1BDD39DB0076934E /* TakeLast.swift in Sources */,
				C8093CC81B8A72BE0088E94D /* AsyncLock.swift in Sources */,
				C83D73B91C1DBAEE003DC470 /* AnonymousInvocable.swift in Sources */,
				C8093CD81B8A72BE0088E94D /* BinaryDisposable.swift in Sources */,
				C89CDB371BCB0DD7002063D9 /* ShareReplay1.swift in Sources */,
				C8093D2A1B8A72BE0088E94D /* ObserveOn.swift in Sources */,
				CB883B411BE24C15000AC2EE /* RefCountDisposable.swift in Sources */,
				C83100651BF7D51600AAE3CD /* Sequence.swift in Sources */,
				C8093D361B8A72BE0088E94D /* Sample.swift in Sources */,
				C84CC54F1BDCF48200E06A64 /* LockOwnerType.swift in Sources */,
				D2752D621BC5551A0070C418 /* SkipUntil.swift in Sources */,
				C84CC5541BDCF49300E06A64 /* SynchronizedOnType.swift in Sources */,
				C8093D261B8A72BE0088E94D /* Multicast.swift in Sources */,
				C8C3DA101B939767004D233E /* CurrentThreadScheduler.swift in Sources */,
				C8093D861B8A72BE0088E94D /* Rx.swift in Sources */,
				C80D342F1B9245A40014629D /* CombineLatest+CollectionType.swift in Sources */,
				C84CC5411BDC3B3E00E06A64 /* ElementAt.swift in Sources */,
				C8093DA61B8A72BE0088E94D /* SubjectType.swift in Sources */,
				C8093D5C1B8A72BE0088E94D /* Observable+Debug.swift in Sources */,
				C8093D581B8A72BE0088E94D /* Observable+Concurrency.swift in Sources */,
				C8093D6C1B8A72BE0088E94D /* AnonymousObserver.swift in Sources */,
				C8093DA21B8A72BE0088E94D /* PublishSubject.swift in Sources */,
				C83D73C91C1DBAEE003DC470 /* ScheduledItemType.swift in Sources */,
				C8093D241B8A72BE0088E94D /* Merge.swift in Sources */,
				C8093D8E1B8A72BE0088E94D /* SchedulerType.swift in Sources */,
				C8093DA81B8A72BE0088E94D /* Variable.swift in Sources */,
				C84CC5631BDD037900E06A64 /* SynchronizedDisposeType.swift in Sources */,
				C8093D961B8A72BE0088E94D /* OperationQueueScheduler.swift in Sources */,
				C8093D081B8A72BE0088E94D /* CombineLatest+arity.swift in Sources */,
				C8093CDE1B8A72BE0088E94D /* DisposeBag.swift in Sources */,
				C8093D981B8A72BE0088E94D /* RecursiveScheduler.swift in Sources */,
				C8093D381B8A72BE0088E94D /* Scan.swift in Sources */,
				CB30D9EA1BF0E3500084C1C0 /* SingleAsync.swift in Sources */,
				C8093CD21B8A72BE0088E94D /* Queue.swift in Sources */,
				C8C3DA131B93A3EA004D233E /* AnonymousObservable.swift in Sources */,
				C8093CE01B8A72BE0088E94D /* DisposeBase.swift in Sources */,
				C8093CD61B8A72BE0088E94D /* AnonymousDisposable.swift in Sources */,
				C8093D901B8A72BE0088E94D /* ConcurrentDispatchQueueScheduler.swift in Sources */,
				C8093D421B8A72BE0088E94D /* Switch.swift in Sources */,
				C8093DA01B8A72BE0088E94D /* BehaviorSubject.swift in Sources */,
				C8093D181B8A72BE0088E94D /* DelaySubscription.swift in Sources */,
				C86409FD1BA593F500D3C4E8 /* Range.swift in Sources */,
				C8093D221B8A72BE0088E94D /* Map.swift in Sources */,
				C8093CD01B8A72BE0088E94D /* InfiniteSequence.swift in Sources */,
				D235B23F1BD003DD007E84DA /* Using.swift in Sources */,
				C8093D661B8A72BE0088E94D /* ObservableType.swift in Sources */,
				C8093D541B8A72BE0088E94D /* Observable+Aggregate.swift in Sources */,
				C8093D2C1B8A72BE0088E94D /* ObserveOnSerialDispatchQueue.swift in Sources */,
				C8093D3E1B8A72BE0088E94D /* StartWith.swift in Sources */,
				C821DBA31BA4DCAB008F3809 /* Buffer.swift in Sources */,
				B1D899901BF653410027B05C /* Timeout.swift in Sources */,
				C8093D481B8A72BE0088E94D /* TakeWhile.swift in Sources */,
				C8093D001B8A72BE0088E94D /* Amb.swift in Sources */,
				C8093D1C1B8A72BE0088E94D /* Do.swift in Sources */,
				C8093D9E1B8A72BE0088E94D /* SerialDispatchQueueScheduler.swift in Sources */,
				C8093D341B8A72BE0088E94D /* RefCount.swift in Sources */,
				C8093D0E1B8A72BE0088E94D /* Concat.swift in Sources */,
				C8093CCA1B8A72BE0088E94D /* Lock.swift in Sources */,
				C8093D441B8A72BE0088E94D /* Take.swift in Sources */,
				C84CC5591BDCF51200E06A64 /* SynchronizedSubscribeType.swift in Sources */,
				C8093D321B8A72BE0088E94D /* Reduce.swift in Sources */,
				C8640A041BA5B12A00D3C4E8 /* Repeat.swift in Sources */,
				79E9DE8A1C3417FD009970AF /* DispatchQueueSchedulerQOS.swift in Sources */,
				C8093CF41B8A72BE0088E94D /* Errors.swift in Sources */,
				C8093D141B8A72BE0088E94D /* Debug.swift in Sources */,
				CB883B4B1BE369AA000AC2EE /* AddRef.swift in Sources */,
				C8554E2B1C3051620052E67D /* PriorityQueue.swift in Sources */,
				C8093CCE1B8A72BE0088E94D /* Bag.swift in Sources */,
				C8093D301B8A72BE0088E94D /* Producer.swift in Sources */,
				C8093CF81B8A72BE0088E94D /* ImmediateSchedulerType.swift in Sources */,
				C8BF34CC1C2E426800416CAE /* Platform.Darwin.swift in Sources */,
				C8093CC61B8A72BE0088E94D /* Cancelable.swift in Sources */,
				C8093CE81B8A72BE0088E94D /* ScheduledDisposable.swift in Sources */,
				C8093D1E1B8A72BE0088E94D /* Filter.swift in Sources */,
				C8093D601B8A72BE0088E94D /* Observable+Single.swift in Sources */,
				C8093CDC1B8A72BE0088E94D /* CompositeDisposable.swift in Sources */,
				C8093D7E1B8A72BE0088E94D /* ObserverType.swift in Sources */,
				C8093D401B8A72BE0088E94D /* SubscribeOn.swift in Sources */,
				CBEE77201BD649A000AD584C /* ToArray.swift in Sources */,
				C8093CFE1B8A72BE0088E94D /* Observable.swift in Sources */,
				C84CC55E1BDD010800E06A64 /* SynchronizedUnsubscribeType.swift in Sources */,
				C8093CE21B8A72BE0088E94D /* NAryDisposable.swift in Sources */,
				C8093CEC1B8A72BE0088E94D /* SerialDisposable.swift in Sources */,
				C8C3DA0D1B93959F004D233E /* Never.swift in Sources */,
				C84CC5681BDD08A500E06A64 /* SubscriptionDisposable.swift in Sources */,
				C8093CF61B8A72BE0088E94D /* Event.swift in Sources */,
				C83D73C51C1DBAEE003DC470 /* ScheduledItem.swift in Sources */,
				C8093D521B8A72BE0088E94D /* Zip.swift in Sources */,
			);
			runOnlyForDeploymentPostprocessing = 0;
		};
		C88FA5001C25C44800CCFEA4 /* Sources */ = {
			isa = PBXSourcesBuildPhase;
			buildActionMask = 2147483647;
			files = (
				C8E7B3691C30C6B800B34368 /* TestableObservable.swift in Sources */,
				C8E3A7051C25CE7B00643FE6 /* TestScheduler.swift in Sources */,
				C8E3A7311C2606A900643FE6 /* Event+Equatable.swift in Sources */,
				C8E3A7181C25CEF100643FE6 /* TestableObserver.swift in Sources */,
				C807F3621C2ACED300017910 /* TestSchedulerVirtualTimeConverter.swift in Sources */,
				C8E3A72C1C25D14700643FE6 /* XCTest+Rx.swift in Sources */,
				C8E3A71E1C25CF1000643FE6 /* Recorded.swift in Sources */,
				C8E3A7221C25CF1000643FE6 /* Subscription.swift in Sources */,
				C8E3A7271C25CF8C00643FE6 /* RxTests.swift in Sources */,
				C8E3A7141C25CEF100643FE6 /* HotObservable.swift in Sources */,
				C8E3A7361C26088C00643FE6 /* Any+Equatable.swift in Sources */,
				C8E3A7101C25CEF100643FE6 /* ColdObservable.swift in Sources */,
			);
			runOnlyForDeploymentPostprocessing = 0;
		};
		C88FA5111C25C4B500CCFEA4 /* Sources */ = {
			isa = PBXSourcesBuildPhase;
			buildActionMask = 2147483647;
			files = (
				C8E7B36A1C30C6B800B34368 /* TestableObservable.swift in Sources */,
				C8E3A7061C25CE7B00643FE6 /* TestScheduler.swift in Sources */,
				C8E3A7321C2606A900643FE6 /* Event+Equatable.swift in Sources */,
				C8E3A7191C25CEF100643FE6 /* TestableObserver.swift in Sources */,
				C807F3631C2ACED300017910 /* TestSchedulerVirtualTimeConverter.swift in Sources */,
				C8E3A72D1C25D14700643FE6 /* XCTest+Rx.swift in Sources */,
				C8E3A71F1C25CF1000643FE6 /* Recorded.swift in Sources */,
				C8E3A7231C25CF1000643FE6 /* Subscription.swift in Sources */,
				C8E3A7281C25CF8C00643FE6 /* RxTests.swift in Sources */,
				C8E3A7151C25CEF100643FE6 /* HotObservable.swift in Sources */,
				C8E3A7371C26088C00643FE6 /* Any+Equatable.swift in Sources */,
				C8E3A7111C25CEF100643FE6 /* ColdObservable.swift in Sources */,
			);
			runOnlyForDeploymentPostprocessing = 0;
		};
		C88FA5221C25C4C000CCFEA4 /* Sources */ = {
			isa = PBXSourcesBuildPhase;
			buildActionMask = 2147483647;
			files = (
				C8E7B36B1C30C6B800B34368 /* TestableObservable.swift in Sources */,
				C8E3A7071C25CE7B00643FE6 /* TestScheduler.swift in Sources */,
				C8E3A7331C2606A900643FE6 /* Event+Equatable.swift in Sources */,
				C8E3A71A1C25CEF100643FE6 /* TestableObserver.swift in Sources */,
				C807F3641C2ACED300017910 /* TestSchedulerVirtualTimeConverter.swift in Sources */,
				C8E3A72E1C25D14700643FE6 /* XCTest+Rx.swift in Sources */,
				C8E3A7201C25CF1000643FE6 /* Recorded.swift in Sources */,
				C8E3A7241C25CF1000643FE6 /* Subscription.swift in Sources */,
				C8E3A7291C25CF8C00643FE6 /* RxTests.swift in Sources */,
				C8E3A7161C25CEF100643FE6 /* HotObservable.swift in Sources */,
				C8E3A7381C26088C00643FE6 /* Any+Equatable.swift in Sources */,
				C8E3A7121C25CEF100643FE6 /* ColdObservable.swift in Sources */,
			);
			runOnlyForDeploymentPostprocessing = 0;
		};
		C88FA5331C25C4CC00CCFEA4 /* Sources */ = {
			isa = PBXSourcesBuildPhase;
			buildActionMask = 2147483647;
			files = (
				C8E7B36C1C30C6B800B34368 /* TestableObservable.swift in Sources */,
				C8E3A7081C25CE7B00643FE6 /* TestScheduler.swift in Sources */,
				C8E3A7341C2606A900643FE6 /* Event+Equatable.swift in Sources */,
				C8E3A71B1C25CEF100643FE6 /* TestableObserver.swift in Sources */,
				C807F3651C2ACED300017910 /* TestSchedulerVirtualTimeConverter.swift in Sources */,
				C8E3A72F1C25D14700643FE6 /* XCTest+Rx.swift in Sources */,
				C8E3A7211C25CF1000643FE6 /* Recorded.swift in Sources */,
				C8E3A7251C25CF1000643FE6 /* Subscription.swift in Sources */,
				C8E3A72A1C25CF8C00643FE6 /* RxTests.swift in Sources */,
				C8E3A7171C25CEF100643FE6 /* HotObservable.swift in Sources */,
				C8E3A7391C26088C00643FE6 /* Any+Equatable.swift in Sources */,
				C8E3A7131C25CEF100643FE6 /* ColdObservable.swift in Sources */,
			);
			runOnlyForDeploymentPostprocessing = 0;
		};
		C8A56AD21AD7424700B4673B /* Sources */ = {
			isa = PBXSourcesBuildPhase;
			buildActionMask = 2147483647;
			files = (
				C8093D591B8A72BE0088E94D /* Observable+Creation.swift in Sources */,
				C8093CCB1B8A72BE0088E94D /* ConnectableObservableType.swift in Sources */,
				C83D73BC1C1DBAEE003DC470 /* InvocableScheduledItem.swift in Sources */,
				C8C3DA031B9390C4004D233E /* Just.swift in Sources */,
				C8093CE51B8A72BE0088E94D /* NopDisposable.swift in Sources */,
				C8093CD31B8A72BE0088E94D /* Disposable.swift in Sources */,
				C8093CED1B8A72BE0088E94D /* SingleAssignmentDisposable.swift in Sources */,
				C849BE2B1BAB5D070019AD27 /* ObservableConvertibleType.swift in Sources */,
				C8C3DA091B93941E004D233E /* Error.swift in Sources */,
				C8093D9B1B8A72BE0088E94D /* SchedulerServices+Emulation.swift in Sources */,
				C8093D691B8A72BE0088E94D /* AnyObserver.swift in Sources */,
				C8093D3B1B8A72BE0088E94D /* Skip.swift in Sources */,
				C8B144FB1BD2D44500267DCE /* ConcurrentMainScheduler.swift in Sources */,
				C8093CEF1B8A72BE0088E94D /* StableCompositeDisposable.swift in Sources */,
				C8554E2A1C3051620052E67D /* PriorityQueue.swift in Sources */,
				D2245A1B1BD5657300E7146F /* WithLatestFrom.swift in Sources */,
				C8093D4D1B8A72BE0088E94D /* Zip+arity.swift in Sources */,
				CB883B3B1BE24355000AC2EE /* Window.swift in Sources */,
				C8093D4B1B8A72BE0088E94D /* Timer.swift in Sources */,
				C8C3DA061B9393AC004D233E /* Empty.swift in Sources */,
				CB255BD71BC46A9C00798A4C /* RetryWhen.swift in Sources */,
				C8093D871B8A72BE0088E94D /* RxMutableBox.swift in Sources */,
				C8093D391B8A72BE0088E94D /* Sink.swift in Sources */,
				C8093D451B8A72BE0088E94D /* TakeUntil.swift in Sources */,
				C8093D931B8A72BE0088E94D /* MainScheduler.swift in Sources */,
				CB883B451BE256D4000AC2EE /* BooleanDisposable.swift in Sources */,
				C84B38EE1BA433CD001B7D88 /* Generate.swift in Sources */,
				C8093D151B8A72BE0088E94D /* Deferred.swift in Sources */,
				C8093DA31B8A72BE0088E94D /* ReplaySubject.swift in Sources */,
				C8C3D9FE1B935EDF004D233E /* Zip+CollectionType.swift in Sources */,
				C8093D631B8A72BE0088E94D /* Observable+Time.swift in Sources */,
				C8093CFB1B8A72BE0088E94D /* Observable+Extensions.swift in Sources */,
				C8093D491B8A72BE0088E94D /* Throttle.swift in Sources */,
				C8B145001BD2D80100267DCE /* ImmediateScheduler.swift in Sources */,
				C8093D051B8A72BE0088E94D /* Catch.swift in Sources */,
				C8BCD3C71C1468D4005F1280 /* ShareReplay1WhileConnected.swift in Sources */,
				C8093D0B1B8A72BE0088E94D /* CombineLatest.swift in Sources */,
				D22B6D261BC8504A00BCE0AB /* SkipWhile.swift in Sources */,
				C8093D5D1B8A72BE0088E94D /* Observable+Multiple.swift in Sources */,
				C83D73C01C1DBAEE003DC470 /* InvocableType.swift in Sources */,
				C8093D731B8A72BE0088E94D /* ObserverBase.swift in Sources */,
				C85106881C2D550E0075150C /* String+Rx.swift in Sources */,
				C8093D111B8A72BE0088E94D /* ConnectableObservable.swift in Sources */,
				C8BF34CF1C2E426800416CAE /* Platform.Linux.swift in Sources */,
				C8093D611B8A72BE0088E94D /* Observable+StandardSequenceOperators.swift in Sources */,
				C8093D191B8A72BE0088E94D /* DistinctUntilChanged.swift in Sources */,
				C8093D551B8A72BE0088E94D /* Observable+Binding.swift in Sources */,
				C8093D791B8A72BE0088E94D /* TailRecursiveSink.swift in Sources */,
				B1B7C3BD1BDD39DB0076934E /* TakeLast.swift in Sources */,
				C8093CC71B8A72BE0088E94D /* AsyncLock.swift in Sources */,
				C83D73B81C1DBAEE003DC470 /* AnonymousInvocable.swift in Sources */,
				C8093CD71B8A72BE0088E94D /* BinaryDisposable.swift in Sources */,
				C8FA89141C30405400CD3A17 /* VirtualTimeConverterType.swift in Sources */,
				C89CDB361BCB0DD7002063D9 /* ShareReplay1.swift in Sources */,
				C8093D291B8A72BE0088E94D /* ObserveOn.swift in Sources */,
				CB883B401BE24C15000AC2EE /* RefCountDisposable.swift in Sources */,
				C83100641BF7D51600AAE3CD /* Sequence.swift in Sources */,
				C8093D351B8A72BE0088E94D /* Sample.swift in Sources */,
				C84CC54E1BDCF48200E06A64 /* LockOwnerType.swift in Sources */,
				C8FA89151C30405400CD3A17 /* VirtualTimeScheduler.swift in Sources */,
				D285BAC41BC0231000B3F602 /* SkipUntil.swift in Sources */,
				C84CC5531BDCF49300E06A64 /* SynchronizedOnType.swift in Sources */,
				C8093D251B8A72BE0088E94D /* Multicast.swift in Sources */,
				C8C3DA0F1B939767004D233E /* CurrentThreadScheduler.swift in Sources */,
				C8093D851B8A72BE0088E94D /* Rx.swift in Sources */,
				C80D342E1B9245A40014629D /* CombineLatest+CollectionType.swift in Sources */,
				C84CC5401BDC3B3700E06A64 /* ElementAt.swift in Sources */,
				C8093DA51B8A72BE0088E94D /* SubjectType.swift in Sources */,
				C8FA89171C30409900CD3A17 /* HistoricalScheduler.swift in Sources */,
				C8093D5B1B8A72BE0088E94D /* Observable+Debug.swift in Sources */,
				C8093D571B8A72BE0088E94D /* Observable+Concurrency.swift in Sources */,
				C8093D6B1B8A72BE0088E94D /* AnonymousObserver.swift in Sources */,
				C8093DA11B8A72BE0088E94D /* PublishSubject.swift in Sources */,
				C83D73C81C1DBAEE003DC470 /* ScheduledItemType.swift in Sources */,
				C8093D231B8A72BE0088E94D /* Merge.swift in Sources */,
				C8093D8D1B8A72BE0088E94D /* SchedulerType.swift in Sources */,
				C8093DA71B8A72BE0088E94D /* Variable.swift in Sources */,
				C84CC5621BDD037900E06A64 /* SynchronizedDisposeType.swift in Sources */,
				C8093D951B8A72BE0088E94D /* OperationQueueScheduler.swift in Sources */,
				C8093D071B8A72BE0088E94D /* CombineLatest+arity.swift in Sources */,
				C8093CDD1B8A72BE0088E94D /* DisposeBag.swift in Sources */,
				C8093D971B8A72BE0088E94D /* RecursiveScheduler.swift in Sources */,
				C8093D371B8A72BE0088E94D /* Scan.swift in Sources */,
				CB30D9E91BF0E3500084C1C0 /* SingleAsync.swift in Sources */,
				C8093CD11B8A72BE0088E94D /* Queue.swift in Sources */,
				C8C3DA121B93A3EA004D233E /* AnonymousObservable.swift in Sources */,
				C8093CDF1B8A72BE0088E94D /* DisposeBase.swift in Sources */,
				C8093CD51B8A72BE0088E94D /* AnonymousDisposable.swift in Sources */,
				C8093D8F1B8A72BE0088E94D /* ConcurrentDispatchQueueScheduler.swift in Sources */,
				C8093D411B8A72BE0088E94D /* Switch.swift in Sources */,
				C8093D9F1B8A72BE0088E94D /* BehaviorSubject.swift in Sources */,
				C8093D171B8A72BE0088E94D /* DelaySubscription.swift in Sources */,
				C86409FC1BA593F500D3C4E8 /* Range.swift in Sources */,
				C8093D211B8A72BE0088E94D /* Map.swift in Sources */,
				C8093CCF1B8A72BE0088E94D /* InfiniteSequence.swift in Sources */,
				D235B23E1BD003DD007E84DA /* Using.swift in Sources */,
				C8093D651B8A72BE0088E94D /* ObservableType.swift in Sources */,
				C8093D531B8A72BE0088E94D /* Observable+Aggregate.swift in Sources */,
				C8093D2B1B8A72BE0088E94D /* ObserveOnSerialDispatchQueue.swift in Sources */,
				C8093D3D1B8A72BE0088E94D /* StartWith.swift in Sources */,
				C821DBA21BA4DCAB008F3809 /* Buffer.swift in Sources */,
				B1D8998F1BF653410027B05C /* Timeout.swift in Sources */,
				C8093D471B8A72BE0088E94D /* TakeWhile.swift in Sources */,
				C8093CFF1B8A72BE0088E94D /* Amb.swift in Sources */,
				C8093D1B1B8A72BE0088E94D /* Do.swift in Sources */,
				C8093D9D1B8A72BE0088E94D /* SerialDispatchQueueScheduler.swift in Sources */,
				C8093D331B8A72BE0088E94D /* RefCount.swift in Sources */,
				C8093D0D1B8A72BE0088E94D /* Concat.swift in Sources */,
				C8093CC91B8A72BE0088E94D /* Lock.swift in Sources */,
				C8093D431B8A72BE0088E94D /* Take.swift in Sources */,
				C84CC5581BDCF51200E06A64 /* SynchronizedSubscribeType.swift in Sources */,
				C8093D311B8A72BE0088E94D /* Reduce.swift in Sources */,
				C8640A031BA5B12A00D3C4E8 /* Repeat.swift in Sources */,
				79E9DE891C3417FD009970AF /* DispatchQueueSchedulerQOS.swift in Sources */,
				C8093CF31B8A72BE0088E94D /* Errors.swift in Sources */,
				C8093D131B8A72BE0088E94D /* Debug.swift in Sources */,
				CB883B4A1BE369AA000AC2EE /* AddRef.swift in Sources */,
				C8093CCD1B8A72BE0088E94D /* Bag.swift in Sources */,
				C8093D2F1B8A72BE0088E94D /* Producer.swift in Sources */,
				C8093CF71B8A72BE0088E94D /* ImmediateSchedulerType.swift in Sources */,
				C8BF34CB1C2E426800416CAE /* Platform.Darwin.swift in Sources */,
				C8093CC51B8A72BE0088E94D /* Cancelable.swift in Sources */,
				C8093CE71B8A72BE0088E94D /* ScheduledDisposable.swift in Sources */,
				C8093D1D1B8A72BE0088E94D /* Filter.swift in Sources */,
				C8093D5F1B8A72BE0088E94D /* Observable+Single.swift in Sources */,
				C8FA891C1C30412A00CD3A17 /* HistoricalSchedulerTimeConverter.swift in Sources */,
				C8093CDB1B8A72BE0088E94D /* CompositeDisposable.swift in Sources */,
				C8093D7D1B8A72BE0088E94D /* ObserverType.swift in Sources */,
				C8093D3F1B8A72BE0088E94D /* SubscribeOn.swift in Sources */,
				CBEE771F1BD649A000AD584C /* ToArray.swift in Sources */,
				C8093CFD1B8A72BE0088E94D /* Observable.swift in Sources */,
				C84CC55D1BDD010800E06A64 /* SynchronizedUnsubscribeType.swift in Sources */,
				C8093CE11B8A72BE0088E94D /* NAryDisposable.swift in Sources */,
				C8093CEB1B8A72BE0088E94D /* SerialDisposable.swift in Sources */,
				C8C3DA0C1B93959F004D233E /* Never.swift in Sources */,
				C84CC5671BDD08A500E06A64 /* SubscriptionDisposable.swift in Sources */,
				C8093CF51B8A72BE0088E94D /* Event.swift in Sources */,
				C83D73C41C1DBAEE003DC470 /* ScheduledItem.swift in Sources */,
				C8093D511B8A72BE0088E94D /* Zip.swift in Sources */,
			);
			runOnlyForDeploymentPostprocessing = 0;
		};
		C8F0BF911BBBFB8B001B112F /* Sources */ = {
			isa = PBXSourcesBuildPhase;
			buildActionMask = 2147483647;
			files = (
				C8F0BF921BBBFB8B001B112F /* Observable+Creation.swift in Sources */,
				C8F0BF931BBBFB8B001B112F /* ConnectableObservableType.swift in Sources */,
				C83D73BF1C1DBAEE003DC470 /* InvocableScheduledItem.swift in Sources */,
				C8F0BF941BBBFB8B001B112F /* Just.swift in Sources */,
				C8F0BF951BBBFB8B001B112F /* NopDisposable.swift in Sources */,
				C8F0BF961BBBFB8B001B112F /* Disposable.swift in Sources */,
				C8F0BF971BBBFB8B001B112F /* SingleAssignmentDisposable.swift in Sources */,
				C89461751BC6C1210055219D /* ObservableConvertibleType.swift in Sources */,
				C8F0BF981BBBFB8B001B112F /* Error.swift in Sources */,
				C8F0BF991BBBFB8B001B112F /* SchedulerServices+Emulation.swift in Sources */,
				C80DA33B1C30B20C00C588B9 /* VirtualTimeScheduler.swift in Sources */,
				C8F0BF9A1BBBFB8B001B112F /* AnyObserver.swift in Sources */,
				C8F0BF9B1BBBFB8B001B112F /* Skip.swift in Sources */,
				C8B144FE1BD2D44500267DCE /* ConcurrentMainScheduler.swift in Sources */,
				C8F0BF9C1BBBFB8B001B112F /* StableCompositeDisposable.swift in Sources */,
				D2245A1E1BD63C4A00E7146F /* WithLatestFrom.swift in Sources */,
				C8F0BF9D1BBBFB8B001B112F /* Zip+arity.swift in Sources */,
				CB883B3E1BE24355000AC2EE /* Window.swift in Sources */,
				C8FA891A1C30409900CD3A17 /* HistoricalScheduler.swift in Sources */,
				C8F0BF9E1BBBFB8B001B112F /* Timer.swift in Sources */,
				C8F0BF9F1BBBFB8B001B112F /* Empty.swift in Sources */,
				CB255BDA1BC46A9C00798A4C /* RetryWhen.swift in Sources */,
				C8F0BFA01BBBFB8B001B112F /* RxMutableBox.swift in Sources */,
				C8F0BFA11BBBFB8B001B112F /* Sink.swift in Sources */,
				C8F0BFA21BBBFB8B001B112F /* TakeUntil.swift in Sources */,
				C8F0BFA31BBBFB8B001B112F /* MainScheduler.swift in Sources */,
				CB883B481BE256D4000AC2EE /* BooleanDisposable.swift in Sources */,
				C8F0BFA41BBBFB8B001B112F /* Generate.swift in Sources */,
				C8F0BFA51BBBFB8B001B112F /* Deferred.swift in Sources */,
				C8F0BFA61BBBFB8B001B112F /* ReplaySubject.swift in Sources */,
				C8F0BFA71BBBFB8B001B112F /* Zip+CollectionType.swift in Sources */,
				C8F0BFA81BBBFB8B001B112F /* Observable+Time.swift in Sources */,
				C8F0BFA91BBBFB8B001B112F /* Observable+Extensions.swift in Sources */,
				C8F0BFAA1BBBFB8B001B112F /* Throttle.swift in Sources */,
				C8B145031BD2D80100267DCE /* ImmediateScheduler.swift in Sources */,
				C8F0BFAC1BBBFB8B001B112F /* Catch.swift in Sources */,
				C8BCD3CA1C1468D4005F1280 /* ShareReplay1WhileConnected.swift in Sources */,
				C8F0BFAD1BBBFB8B001B112F /* CombineLatest.swift in Sources */,
				D2FC15B51BCB95E8007361FF /* SkipWhile.swift in Sources */,
				C8F0BFAE1BBBFB8B001B112F /* Observable+Multiple.swift in Sources */,
				C83D73C31C1DBAEE003DC470 /* InvocableType.swift in Sources */,
				C8F0BFAF1BBBFB8B001B112F /* ObserverBase.swift in Sources */,
				C851068B1C2D550E0075150C /* String+Rx.swift in Sources */,
				C8F0BFB01BBBFB8B001B112F /* ConnectableObservable.swift in Sources */,
				C8BF34D21C2E426800416CAE /* Platform.Linux.swift in Sources */,
				C8F0BFB11BBBFB8B001B112F /* Observable+StandardSequenceOperators.swift in Sources */,
				C8F0BFB21BBBFB8B001B112F /* DistinctUntilChanged.swift in Sources */,
				C8F0BFB31BBBFB8B001B112F /* Observable+Binding.swift in Sources */,
				C8FA89201C30424000CD3A17 /* VirtualTimeConverterType.swift in Sources */,
				C8FA891F1C30412A00CD3A17 /* HistoricalSchedulerTimeConverter.swift in Sources */,
				C8F0BFB41BBBFB8B001B112F /* TailRecursiveSink.swift in Sources */,
				B1B7C3C01BDD39DB0076934E /* TakeLast.swift in Sources */,
				C8F0BFB51BBBFB8B001B112F /* AsyncLock.swift in Sources */,
				C83D73BB1C1DBAEE003DC470 /* AnonymousInvocable.swift in Sources */,
				C8F0BFB61BBBFB8B001B112F /* BinaryDisposable.swift in Sources */,
				C89CDB391BCB0DD7002063D9 /* ShareReplay1.swift in Sources */,
				C8F0BFB71BBBFB8B001B112F /* ObserveOn.swift in Sources */,
				CB883B431BE24C15000AC2EE /* RefCountDisposable.swift in Sources */,
				C83100671BF7D51600AAE3CD /* Sequence.swift in Sources */,
				C8F0BFB81BBBFB8B001B112F /* Sample.swift in Sources */,
				C84CC5511BDCF48200E06A64 /* LockOwnerType.swift in Sources */,
				D21C29311BC6A1C300448E70 /* SkipUntil.swift in Sources */,
				C84CC5561BDCF49300E06A64 /* SynchronizedOnType.swift in Sources */,
				C8F0BFBA1BBBFB8B001B112F /* Multicast.swift in Sources */,
				C8F0BFBB1BBBFB8B001B112F /* CurrentThreadScheduler.swift in Sources */,
				C8F0BFBC1BBBFB8B001B112F /* Rx.swift in Sources */,
				C8F0BFBD1BBBFB8B001B112F /* CombineLatest+CollectionType.swift in Sources */,
				C84CC5431BDC3B3E00E06A64 /* ElementAt.swift in Sources */,
				C8F0BFBE1BBBFB8B001B112F /* SubjectType.swift in Sources */,
				C8F0BFBF1BBBFB8B001B112F /* Observable+Debug.swift in Sources */,
				C8F0BFC01BBBFB8B001B112F /* Observable+Concurrency.swift in Sources */,
				C8F0BFC11BBBFB8B001B112F /* AnonymousObserver.swift in Sources */,
				C8F0BFC21BBBFB8B001B112F /* PublishSubject.swift in Sources */,
				C83D73CB1C1DBAEE003DC470 /* ScheduledItemType.swift in Sources */,
				C8F0BFC31BBBFB8B001B112F /* Merge.swift in Sources */,
				C8F0BFC41BBBFB8B001B112F /* SchedulerType.swift in Sources */,
				C8F0BFC51BBBFB8B001B112F /* Variable.swift in Sources */,
				C84CC5651BDD037900E06A64 /* SynchronizedDisposeType.swift in Sources */,
				C8F0BFC61BBBFB8B001B112F /* OperationQueueScheduler.swift in Sources */,
				C8F0BFC81BBBFB8B001B112F /* CombineLatest+arity.swift in Sources */,
				C8F0BFC91BBBFB8B001B112F /* DisposeBag.swift in Sources */,
				C8F0BFCA1BBBFB8B001B112F /* RecursiveScheduler.swift in Sources */,
				C8F0BFCB1BBBFB8B001B112F /* Scan.swift in Sources */,
				CB30D9EC1BF0E3500084C1C0 /* SingleAsync.swift in Sources */,
				C8F0BFCC1BBBFB8B001B112F /* Queue.swift in Sources */,
				C8F0BFCD1BBBFB8B001B112F /* AnonymousObservable.swift in Sources */,
				C8F0BFCF1BBBFB8B001B112F /* DisposeBase.swift in Sources */,
				C8F0BFD01BBBFB8B001B112F /* AnonymousDisposable.swift in Sources */,
				C8F0BFD11BBBFB8B001B112F /* ConcurrentDispatchQueueScheduler.swift in Sources */,
				C8F0BFD21BBBFB8B001B112F /* Switch.swift in Sources */,
				C8F0BFD31BBBFB8B001B112F /* BehaviorSubject.swift in Sources */,
				C8F0BFD41BBBFB8B001B112F /* DelaySubscription.swift in Sources */,
				C8F0BFD51BBBFB8B001B112F /* Range.swift in Sources */,
				C8F0BFD61BBBFB8B001B112F /* Map.swift in Sources */,
				C8F0BFD71BBBFB8B001B112F /* InfiniteSequence.swift in Sources */,
				D235B2411BD003DD007E84DA /* Using.swift in Sources */,
				C8F0BFD81BBBFB8B001B112F /* ObservableType.swift in Sources */,
				C8F0BFD91BBBFB8B001B112F /* Observable+Aggregate.swift in Sources */,
				C8F0BFDA1BBBFB8B001B112F /* ObserveOnSerialDispatchQueue.swift in Sources */,
				C8F0BFDB1BBBFB8B001B112F /* StartWith.swift in Sources */,
				C8F0BFDC1BBBFB8B001B112F /* Buffer.swift in Sources */,
				B1D899921BF653410027B05C /* Timeout.swift in Sources */,
				C8F0BFDD1BBBFB8B001B112F /* TakeWhile.swift in Sources */,
				C8F0BFDE1BBBFB8B001B112F /* Amb.swift in Sources */,
				C8F0BFDF1BBBFB8B001B112F /* Do.swift in Sources */,
				C8F0BFE01BBBFB8B001B112F /* SerialDispatchQueueScheduler.swift in Sources */,
				C8F0BFE11BBBFB8B001B112F /* RefCount.swift in Sources */,
				C8F0BFE21BBBFB8B001B112F /* Concat.swift in Sources */,
				C8F0BFE31BBBFB8B001B112F /* Lock.swift in Sources */,
				C8F0BFE41BBBFB8B001B112F /* Take.swift in Sources */,
				C84CC55B1BDCF51200E06A64 /* SynchronizedSubscribeType.swift in Sources */,
				C8F0BFE51BBBFB8B001B112F /* Reduce.swift in Sources */,
				C8F0BFE71BBBFB8B001B112F /* Repeat.swift in Sources */,
				79E9DE8C1C3417FD009970AF /* DispatchQueueSchedulerQOS.swift in Sources */,
				C8F0BFE81BBBFB8B001B112F /* Errors.swift in Sources */,
				C8F0BFE91BBBFB8B001B112F /* Debug.swift in Sources */,
				CB883B4D1BE369AA000AC2EE /* AddRef.swift in Sources */,
				C8554E2D1C3051620052E67D /* PriorityQueue.swift in Sources */,
				C8F0BFEA1BBBFB8B001B112F /* Bag.swift in Sources */,
				C8F0BFEB1BBBFB8B001B112F /* Producer.swift in Sources */,
				C8F0BFEC1BBBFB8B001B112F /* ImmediateSchedulerType.swift in Sources */,
				C8BF34CE1C2E426800416CAE /* Platform.Darwin.swift in Sources */,
				C8F0BFED1BBBFB8B001B112F /* Cancelable.swift in Sources */,
				C8F0BFEE1BBBFB8B001B112F /* ScheduledDisposable.swift in Sources */,
				C8F0BFEF1BBBFB8B001B112F /* Filter.swift in Sources */,
				C8F0BFF01BBBFB8B001B112F /* Observable+Single.swift in Sources */,
				C8F0BFF11BBBFB8B001B112F /* CompositeDisposable.swift in Sources */,
				C8F0BFF21BBBFB8B001B112F /* ObserverType.swift in Sources */,
				C8F0BFF31BBBFB8B001B112F /* SubscribeOn.swift in Sources */,
				CBEE77221BD649A000AD584C /* ToArray.swift in Sources */,
				C8F0BFF41BBBFB8B001B112F /* Observable.swift in Sources */,
				C84CC5601BDD010800E06A64 /* SynchronizedUnsubscribeType.swift in Sources */,
				C8F0BFF51BBBFB8B001B112F /* NAryDisposable.swift in Sources */,
				C8F0BFF61BBBFB8B001B112F /* SerialDisposable.swift in Sources */,
				C8F0BFF71BBBFB8B001B112F /* Never.swift in Sources */,
				C84CC56A1BDD08A500E06A64 /* SubscriptionDisposable.swift in Sources */,
				C8F0BFF91BBBFB8B001B112F /* Event.swift in Sources */,
				C83D73C71C1DBAEE003DC470 /* ScheduledItem.swift in Sources */,
				C8F0BFFA1BBBFB8B001B112F /* Zip.swift in Sources */,
			);
			runOnlyForDeploymentPostprocessing = 0;
		};
		C8F0C0051BBBFBB9001B112F /* Sources */ = {
			isa = PBXSourcesBuildPhase;
			buildActionMask = 2147483647;
			files = (
				C8F0C0061BBBFBB9001B112F /* UISlider+Rx.swift in Sources */,
				C8F0C0071BBBFBB9001B112F /* _RXKVOObserver.m in Sources */,
				C8F0C0081BBBFBB9001B112F /* UIScrollView+Rx.swift in Sources */,
				C80DDE9E1BCE69BA006A1832 /* Driver+Operators.swift in Sources */,
				C8F0C0091BBBFBB9001B112F /* DelegateProxyType.swift in Sources */,
				C8F0C00A1BBBFBB9001B112F /* RxTarget.swift in Sources */,
				C8F0C00B1BBBFBB9001B112F /* UITextView+Rx.swift in Sources */,
				C8F0C00C1BBBFBB9001B112F /* RxTableViewReactiveArrayDataSource.swift in Sources */,
				C8F0C00D1BBBFBB9001B112F /* RxCollectionViewDataSourceProxy.swift in Sources */,
				C80DDE9A1BCE69BA006A1832 /* ControlProperty+Driver.swift in Sources */,
				C80DDE961BCE69BA006A1832 /* ControlEvent+Driver.swift in Sources */,
				C8F0C00E1BBBFBB9001B112F /* _RX.m in Sources */,
				84C225A51C33F00B008724EC /* RxTextStorageDelegateProxy.swift in Sources */,
				C8F0C00F1BBBFBB9001B112F /* RxCocoa.swift in Sources */,
				C8F0C0101BBBFBB9001B112F /* RxTableViewDelegateProxy.swift in Sources */,
				C8F0C0111BBBFBB9001B112F /* UIStepper+Rx.swift in Sources */,
				C8F0C0121BBBFBB9001B112F /* UIImageView+Rx.swift in Sources */,
				C8F0C0131BBBFBB9001B112F /* ControlEvent.swift in Sources */,
				C8F0C0151BBBFBB9001B112F /* UIControl+Rx.swift in Sources */,
				C8F6A1481BF0B9B2007DF367 /* NSObject+Rx+RawRepresentable.swift in Sources */,
				C8DB96811BF7496C0084BD53 /* KVORepresentable.swift in Sources */,
				C849EF8E1C3195950048AC4A /* Variable+Driver.swift in Sources */,
				C8F0C0161BBBFBB9001B112F /* UITableView+Rx.swift in Sources */,
				C8F0C0171BBBFBB9001B112F /* RxCollectionViewReactiveArrayDataSource.swift in Sources */,
				C8C4B4AC1C17722400828BD5 /* _RXObjCRuntime.m in Sources */,
				C8F0C0181BBBFBB9001B112F /* KVOObserver.swift in Sources */,
				C8F0C01A1BBBFBB9001B112F /* RxCollectionViewDelegateProxy.swift in Sources */,
				C8F0C01B1BBBFBB9001B112F /* RxScrollViewDelegateProxy.swift in Sources */,
				C8F0C01C1BBBFBB9001B112F /* UILabel+Rx.swift in Sources */,
				C8F0C01D1BBBFBB9001B112F /* RxSearchBarDelegateProxy.swift in Sources */,
				C80DDEAA1BCE69BA006A1832 /* ObservableConvertibleType+Driver.swift in Sources */,
				C80DDEA21BCE69BA006A1832 /* Driver+Subscription.swift in Sources */,
				C811C8A01C24D80100A2DDD4 /* DeallocObservable.swift in Sources */,
				C8BCD3F01C14B5FB005F1280 /* UIView+Rx.swift in Sources */,
				C8F0C01F1BBBFBB9001B112F /* Observable+Bind.swift in Sources */,
				C8F0C0201BBBFBB9001B112F /* UISegmentedControl+Rx.swift in Sources */,
				C8F0C0211BBBFBB9001B112F /* KVOObservable.swift in Sources */,
				C8DB96901BF7595D0084BD53 /* KVORepresentable+Swift.swift in Sources */,
				C80DDEB41BCE8CA3006A1832 /* Driver+Operators+arity.swift in Sources */,
				C8F0C0221BBBFBB9001B112F /* UIButton+Rx.swift in Sources */,
				C8F0C0231BBBFBB9001B112F /* CLLocationManager+Rx.swift in Sources */,
				C80DDEA61BCE69BA006A1832 /* Driver.swift in Sources */,
				C8F0C0261BBBFBB9001B112F /* _RXDelegateProxy.m in Sources */,
				C8F0C0271BBBFBB9001B112F /* NSObject+Rx.swift in Sources */,
				9BA1CBFE1C0F84C40044B50A /* UIActivityIndicatorView+Rx.swift in Sources */,
				842A5A2E1C357F94003568D5 /* NSTextStorage+Rx.swift in Sources */,
				C8F0C0281BBBFBB9001B112F /* RxTextViewDelegateProxy.swift in Sources */,
				C8F0C0291BBBFBB9001B112F /* UIBarButtonItem+Rx.swift in Sources */,
				C8C4B4C51C17727000828BD5 /* MessageSentObserver.swift in Sources */,
				C8F0C02B1BBBFBB9001B112F /* ControlProperty.swift in Sources */,
				C8F0C02C1BBBFBB9001B112F /* UIDatePicker+Rx.swift in Sources */,
				C8F0C02D1BBBFBB9001B112F /* RxTableViewDataSourceProxy.swift in Sources */,
				C8BCD3F71C14B6D1005F1280 /* NSLayoutConstraint+Rx.swift in Sources */,
				C8F0C0301BBBFBB9001B112F /* UIGestureRecognizer+Rx.swift in Sources */,
				C8F0C0311BBBFBB9001B112F /* DelegateProxy.swift in Sources */,
				C8F0C0321BBBFBB9001B112F /* RxCLLocationManagerDelegateProxy.swift in Sources */,
				C8F0C0331BBBFBB9001B112F /* UISwitch+Rx.swift in Sources */,
				C8DB96861BF754C80084BD53 /* NSObject+Rx+KVORepresentable.swift in Sources */,
				C8F0C0341BBBFBB9001B112F /* Logging.swift in Sources */,
				C8F0C0351BBBFBB9001B112F /* UICollectionView+Rx.swift in Sources */,
				C8F0C0361BBBFBB9001B112F /* RxCollectionViewDataSourceType.swift in Sources */,
				C8F0C0371BBBFBB9001B112F /* NSNotificationCenter+Rx.swift in Sources */,
				C8F0C0381BBBFBB9001B112F /* UITextField+Rx.swift in Sources */,
				C8F0C0391BBBFBB9001B112F /* NSURLSession+Rx.swift in Sources */,
				C8F0C03A1BBBFBB9001B112F /* ControlTarget.swift in Sources */,
				C8F0C03B1BBBFBB9001B112F /* UISearchBar+Rx.swift in Sources */,
				C8F0C03C1BBBFBB9001B112F /* ItemEvents.swift in Sources */,
				C8DB968B1BF756F40084BD53 /* KVORepresentable+CoreGraphics.swift in Sources */,
				C8F0C03D1BBBFBB9001B112F /* RxTableViewDataSourceType.swift in Sources */,
			);
			runOnlyForDeploymentPostprocessing = 0;
		};
		C8F0C04E1BBBFBCE001B112F /* Sources */ = {
			isa = PBXSourcesBuildPhase;
			buildActionMask = 2147483647;
			files = (
				C88E296E1BEB712E001CCB92 /* RunLoopLock.swift in Sources */,
				C8941BE21BD5695C00A0E874 /* BlockingObservable.swift in Sources */,
				C8941BE71BD56B0700A0E874 /* BlockingObservable+Operators.swift in Sources */,
				C8F0C04F1BBBFBCE001B112F /* ObservableConvertibleType+Blocking.swift in Sources */,
			);
			runOnlyForDeploymentPostprocessing = 0;
		};
		D2138C701BB9BE9800339B5C /* Sources */ = {
			isa = PBXSourcesBuildPhase;
			buildActionMask = 2147483647;
			files = (
				D203C4F71BB9C53100D02D00 /* RxTableViewDataSourceType.swift in Sources */,
				D203C50E1BB9C53E00D02D00 /* UISlider+Rx.swift in Sources */,
				C80DDE9D1BCE69BA006A1832 /* Driver+Operators.swift in Sources */,
				D2138C8C1BB9BECA00339B5C /* ControlEvent.swift in Sources */,
				D2138C981BB9BEEE00339B5C /* RxCocoa.swift in Sources */,
				D2138C991BB9BEEE00339B5C /* RxTarget.swift in Sources */,
				D203C5081BB9C53E00D02D00 /* UIGestureRecognizer+Rx.swift in Sources */,
				D2138C931BB9BEDA00339B5C /* NSNotificationCenter+Rx.swift in Sources */,
				C80DDE991BCE69BA006A1832 /* ControlProperty+Driver.swift in Sources */,
				C80DDE951BCE69BA006A1832 /* ControlEvent+Driver.swift in Sources */,
				D203C4F61BB9C52E00D02D00 /* RxCollectionViewDataSourceType.swift in Sources */,
				84C225A41C33F00B008724EC /* RxTextStorageDelegateProxy.swift in Sources */,
				D203C5131BB9C53E00D02D00 /* UITextView+Rx.swift in Sources */,
				D203C4F41BB9C52400D02D00 /* RxTableViewReactiveArrayDataSource.swift in Sources */,
				D2138C951BB9BEDA00339B5C /* NSObject+Rx.swift in Sources */,
				D2138C881BB9BEBE00339B5C /* DelegateProxy.swift in Sources */,
				D203C5101BB9C53E00D02D00 /* UISwitch+Rx.swift in Sources */,
				D203C5121BB9C53E00D02D00 /* UITextField+Rx.swift in Sources */,
				C8F6A1471BF0B9B2007DF367 /* NSObject+Rx+RawRepresentable.swift in Sources */,
				C8DB96801BF7496C0084BD53 /* KVORepresentable.swift in Sources */,
				C849EF8D1C3195950048AC4A /* Variable+Driver.swift in Sources */,
				D203C4F31BB9C4CA00D02D00 /* RxCollectionViewReactiveArrayDataSource.swift in Sources */,
				D203C50B1BB9C53E00D02D00 /* UIScrollView+Rx.swift in Sources */,
				C8C4B4AB1C17722400828BD5 /* _RXObjCRuntime.m in Sources */,
				D203C50C1BB9C53E00D02D00 /* UISearchBar+Rx.swift in Sources */,
				D2138C971BB9BEE700339B5C /* RxCLLocationManagerDelegateProxy.swift in Sources */,
				D203C4FB1BB9C53700D02D00 /* RxCollectionViewDelegateProxy.swift in Sources */,
				D203C5031BB9C53E00D02D00 /* UIBarButtonItem+Rx.swift in Sources */,
				D203C4FC1BB9C53700D02D00 /* RxScrollViewDelegateProxy.swift in Sources */,
				D2138C8E1BB9BED600339B5C /* ControlTarget.swift in Sources */,
				C80DDEA91BCE69BA006A1832 /* ObservableConvertibleType+Driver.swift in Sources */,
				C80DDEA11BCE69BA006A1832 /* Driver+Subscription.swift in Sources */,
				D2138C891BB9BEBE00339B5C /* DelegateProxyType.swift in Sources */,
				C811C89F1C24D80100A2DDD4 /* DeallocObservable.swift in Sources */,
				C8BCD3EF1C14B5FB005F1280 /* UIView+Rx.swift in Sources */,
				D2138C921BB9BED600339B5C /* KVOObserver.swift in Sources */,
				D2138C831BB9BEBE00339B5C /* _RXKVOObserver.m in Sources */,
				C80DDEB31BCE8CA3006A1832 /* Driver+Operators+arity.swift in Sources */,
				C8DB968F1BF7595D0084BD53 /* KVORepresentable+Swift.swift in Sources */,
				D203C5061BB9C53E00D02D00 /* UIControl+Rx.swift in Sources */,
				D203C5111BB9C53E00D02D00 /* UITableView+Rx.swift in Sources */,
				C80DDEA51BCE69BA006A1832 /* Driver.swift in Sources */,
				D2138C961BB9BEDA00339B5C /* NSURLSession+Rx.swift in Sources */,
				D203C5051BB9C53E00D02D00 /* UICollectionView+Rx.swift in Sources */,
				D2138C8D1BB9BECD00339B5C /* ControlProperty.swift in Sources */,
				9BA1CBFD1C0F84A10044B50A /* UIActivityIndicatorView+Rx.swift in Sources */,
				842A5A2D1C357F93003568D5 /* NSTextStorage+Rx.swift in Sources */,
				D203C5071BB9C53E00D02D00 /* UIDatePicker+Rx.swift in Sources */,
				D203C50D1BB9C53E00D02D00 /* UISegmentedControl+Rx.swift in Sources */,
				C8C4B4C41C17727000828BD5 /* MessageSentObserver.swift in Sources */,
				D2138C861BB9BEBE00339B5C /* Observable+Bind.swift in Sources */,
				D203C50A1BB9C53E00D02D00 /* UILabel+Rx.swift in Sources */,
				D203C4F51BB9C52900D02D00 /* ItemEvents.swift in Sources */,
				C8BCD3F61C14B6D1005F1280 /* NSLayoutConstraint+Rx.swift in Sources */,
				D2138C911BB9BED600339B5C /* KVOObservable.swift in Sources */,
				D203C4FA1BB9C53700D02D00 /* RxCollectionViewDataSourceProxy.swift in Sources */,
				D2138C7F1BB9BEBE00339B5C /* _RX.m in Sources */,
				D203C4FE1BB9C53700D02D00 /* RxTableViewDataSourceProxy.swift in Sources */,
				D203C5001BB9C53700D02D00 /* RxTextViewDelegateProxy.swift in Sources */,
				C8DB96851BF754C80084BD53 /* NSObject+Rx+KVORepresentable.swift in Sources */,
				D203C5091BB9C53E00D02D00 /* UIImageView+Rx.swift in Sources */,
				D2138C871BB9BEBE00339B5C /* CLLocationManager+Rx.swift in Sources */,
				D203C4FF1BB9C53700D02D00 /* RxTableViewDelegateProxy.swift in Sources */,
				D2138C811BB9BEBE00339B5C /* _RXDelegateProxy.m in Sources */,
				9D71C4D21BF08191006E8F59 /* UIButton+Rx.swift in Sources */,
				D203C4FD1BB9C53700D02D00 /* RxSearchBarDelegateProxy.swift in Sources */,
				D2138C8A1BB9BEBE00339B5C /* Logging.swift in Sources */,
				C8DB968A1BF756F40084BD53 /* KVORepresentable+CoreGraphics.swift in Sources */,
				D203C50F1BB9C53E00D02D00 /* UIStepper+Rx.swift in Sources */,
			);
			runOnlyForDeploymentPostprocessing = 0;
		};
		D2EA28071BB9B5A200880ED3 /* Sources */ = {
			isa = PBXSourcesBuildPhase;
			buildActionMask = 2147483647;
			files = (
				D2EBEADF1BB9B697003A27DC /* Errors.swift in Sources */,
				D2EBEB0D1BB9B6C1003A27DC /* Filter.swift in Sources */,
				C83D73BE1C1DBAEE003DC470 /* InvocableScheduledItem.swift in Sources */,
				D2EBEAF01BB9B6AE003A27DC /* AnonymousDisposable.swift in Sources */,
				D2EBEAEB1BB9B69E003A27DC /* AsyncLock.swift in Sources */,
				D2EBEB281BB9B6C1003A27DC /* Zip.swift in Sources */,
				D2EBEB3E1BB9B6D8003A27DC /* SerialDispatchQueueScheduler.swift in Sources */,
				C89461761BC6C1220055219D /* ObservableConvertibleType.swift in Sources */,
				D2EBEAF71BB9B6B2003A27DC /* ScheduledDisposable.swift in Sources */,
				D2EBEAE11BB9B697003A27DC /* ImmediateSchedulerType.swift in Sources */,
				C80DA33A1C30B20B00C588B9 /* VirtualTimeScheduler.swift in Sources */,
				D2EBEB0B1BB9B6C1003A27DC /* Empty.swift in Sources */,
				D2EBEAF11BB9B6AE003A27DC /* BinaryDisposable.swift in Sources */,
				C8B144FD1BD2D44500267DCE /* ConcurrentMainScheduler.swift in Sources */,
				D2EBEB1B1BB9B6C1003A27DC /* Repeat.swift in Sources */,
				D2245A1D1BD63C4700E7146F /* WithLatestFrom.swift in Sources */,
				CB883B3D1BE24355000AC2EE /* Window.swift in Sources */,
				C8FA89191C30409900CD3A17 /* HistoricalScheduler.swift in Sources */,
				D2EBEAEA1BB9B697003A27DC /* SchedulerType.swift in Sources */,
				D2EBEB031BB9B6C1003A27DC /* CombineLatest+CollectionType.swift in Sources */,
				CB255BD91BC46A9C00798A4C /* RetryWhen.swift in Sources */,
				D2EBEADC1BB9B697003A27DC /* Cancelable.swift in Sources */,
				D2EBEAE41BB9B697003A27DC /* ObservableType.swift in Sources */,
				D2EBEB331BB9B6CA003A27DC /* Observable+Time.swift in Sources */,
				D2EBEB191BB9B6C1003A27DC /* Reduce.swift in Sources */,
				CB883B471BE256D4000AC2EE /* BooleanDisposable.swift in Sources */,
				D2EBEB001BB9B6BA003A27DC /* Catch.swift in Sources */,
				D2EBEB161BB9B6C1003A27DC /* ObserveOnSerialDispatchQueue.swift in Sources */,
				D2EBEB061BB9B6C1003A27DC /* Debug.swift in Sources */,
				D2EBEB341BB9B6D2003A27DC /* AnonymousObserver.swift in Sources */,
				D2EBEB421BB9B6DE003A27DC /* ReplaySubject.swift in Sources */,
				D2EBEAEE1BB9B6A4003A27DC /* InfiniteSequence.swift in Sources */,
				D2EBEB2D1BB9B6CA003A27DC /* Observable+Concurrency.swift in Sources */,
				D2EBEB381BB9B6D8003A27DC /* ConcurrentDispatchQueueScheduler.swift in Sources */,
				C8B145021BD2D80100267DCE /* ImmediateScheduler.swift in Sources */,
				C8BCD3C91C1468D4005F1280 /* ShareReplay1WhileConnected.swift in Sources */,
				D2EBEB131BB9B6C1003A27DC /* Multicast.swift in Sources */,
				D2EBEB111BB9B6C1003A27DC /* Map.swift in Sources */,
				D2FC15B41BCB95E7007361FF /* SkipWhile.swift in Sources */,
				C83D73C21C1DBAEE003DC470 /* InvocableType.swift in Sources */,
				D2EBEB071BB9B6C1003A27DC /* Deferred.swift in Sources */,
				C851068A1C2D550E0075150C /* String+Rx.swift in Sources */,
				D2EBEB2C1BB9B6CA003A27DC /* Observable+Binding.swift in Sources */,
				C8BF34D11C2E426800416CAE /* Platform.Linux.swift in Sources */,
				D2EBEB041BB9B6C1003A27DC /* Concat.swift in Sources */,
				D2EBEB3A1BB9B6D8003A27DC /* MainScheduler.swift in Sources */,
				D2EBEB101BB9B6C1003A27DC /* Just.swift in Sources */,
				C8FA89211C30424000CD3A17 /* VirtualTimeConverterType.swift in Sources */,
				C8FA891E1C30412A00CD3A17 /* HistoricalSchedulerTimeConverter.swift in Sources */,
				D2EBEB181BB9B6C1003A27DC /* Range.swift in Sources */,
				B1B7C3BF1BDD39DB0076934E /* TakeLast.swift in Sources */,
				D2EBEAE21BB9B697003A27DC /* Observable.swift in Sources */,
				C83D73BA1C1DBAEE003DC470 /* AnonymousInvocable.swift in Sources */,
				D2EBEB091BB9B6C1003A27DC /* DistinctUntilChanged.swift in Sources */,
				D2EBEB2A1BB9B6C5003A27DC /* Zip+CollectionType.swift in Sources */,
				C89CDB381BCB0DD7002063D9 /* ShareReplay1.swift in Sources */,
				CB883B421BE24C15000AC2EE /* RefCountDisposable.swift in Sources */,
				C83100661BF7D51600AAE3CD /* Sequence.swift in Sources */,
				D2EBEB401BB9B6DE003A27DC /* BehaviorSubject.swift in Sources */,
				C84CC5501BDCF48200E06A64 /* LockOwnerType.swift in Sources */,
				D2EBEB271BB9B6C1003A27DC /* Timer.swift in Sources */,
				C84CC5551BDCF49300E06A64 /* SynchronizedOnType.swift in Sources */,
				D2752D631BC5551B0070C418 /* SkipUntil.swift in Sources */,
				D2EBEB351BB9B6D2003A27DC /* ObserverBase.swift in Sources */,
				D2EBEB0F1BB9B6C1003A27DC /* Generate.swift in Sources */,
				D2EBEB1F1BB9B6C1003A27DC /* Skip.swift in Sources */,
				D2EBEB321BB9B6CA003A27DC /* Observable+StandardSequenceOperators.swift in Sources */,
				C84CC5421BDC3B3E00E06A64 /* ElementAt.swift in Sources */,
				D2EBEB081BB9B6C1003A27DC /* DelaySubscription.swift in Sources */,
				D2EBEADE1BB9B697003A27DC /* Disposable.swift in Sources */,
				D2EBEB2F1BB9B6CA003A27DC /* Observable+Debug.swift in Sources */,
				D2EBEAE61BB9B697003A27DC /* ObserverType.swift in Sources */,
				C83D73CA1C1DBAEE003DC470 /* ScheduledItemType.swift in Sources */,
				D2EBEAFB1BB9B6B2003A27DC /* StableCompositeDisposable.swift in Sources */,
				D2EBEB011BB9B6BA003A27DC /* CombineLatest.swift in Sources */,
				D2EBEB021BB9B6BA003A27DC /* CombineLatest+arity.swift in Sources */,
				C84CC5641BDD037900E06A64 /* SynchronizedDisposeType.swift in Sources */,
				D2EBEB211BB9B6C1003A27DC /* SubscribeOn.swift in Sources */,
				D2EBEB251BB9B6C1003A27DC /* TakeWhile.swift in Sources */,
				D2EBEB221BB9B6C1003A27DC /* Switch.swift in Sources */,
				D2EBEAEC1BB9B69E003A27DC /* Lock.swift in Sources */,
				D2EBEB3C1BB9B6D8003A27DC /* RecursiveScheduler.swift in Sources */,
				D2EBEAF61BB9B6B2003A27DC /* NopDisposable.swift in Sources */,
				CB30D9EB1BF0E3500084C1C0 /* SingleAsync.swift in Sources */,
				D2EBEAFF1BB9B6BA003A27DC /* Buffer.swift in Sources */,
				D2EBEAF51BB9B6AE003A27DC /* NAryDisposable.swift in Sources */,
				D2EBEB1D1BB9B6C1003A27DC /* Scan.swift in Sources */,
				D2EBEB261BB9B6C1003A27DC /* Throttle.swift in Sources */,
				D2EBEAE81BB9B697003A27DC /* Rx.swift in Sources */,
				D2EBEB1E1BB9B6C1003A27DC /* Sink.swift in Sources */,
				D2EBEB151BB9B6C1003A27DC /* ObserveOn.swift in Sources */,
				D2EBEB441BB9B6DE003A27DC /* Variable.swift in Sources */,
				D2EBEB051BB9B6C1003A27DC /* ConnectableObservable.swift in Sources */,
				D2EBEADD1BB9B697003A27DC /* ConnectableObservableType.swift in Sources */,
				D2EBEB0C1BB9B6C1003A27DC /* Error.swift in Sources */,
				D2EBEB361BB9B6D2003A27DC /* TailRecursiveSink.swift in Sources */,
				D2EBEB311BB9B6CA003A27DC /* Observable+Single.swift in Sources */,
				D235B2401BD003DD007E84DA /* Using.swift in Sources */,
				D2EBEAE91BB9B697003A27DC /* RxMutableBox.swift in Sources */,
				D2EBEAFC1BB9B6BA003A27DC /* Amb.swift in Sources */,
				D2EBEB231BB9B6C1003A27DC /* Take.swift in Sources */,
				D2EBEAE31BB9B697003A27DC /* Observable+Extensions.swift in Sources */,
				B1D899911BF653410027B05C /* Timeout.swift in Sources */,
				D2EBEB121BB9B6C1003A27DC /* Merge.swift in Sources */,
				D2EBEAEF1BB9B6A4003A27DC /* Queue.swift in Sources */,
				D2EBEB301BB9B6CA003A27DC /* Observable+Multiple.swift in Sources */,
				D2EBEB2B1BB9B6CA003A27DC /* Observable+Aggregate.swift in Sources */,
				D2EBEB291BB9B6C1003A27DC /* Zip+arity.swift in Sources */,
				D2EBEB241BB9B6C1003A27DC /* TakeUntil.swift in Sources */,
				C84CC55A1BDCF51200E06A64 /* SynchronizedSubscribeType.swift in Sources */,
				D2EBEB3B1BB9B6D8003A27DC /* OperationQueueScheduler.swift in Sources */,
				D2EBEAE51BB9B697003A27DC /* AnyObserver.swift in Sources */,
				79E9DE8B1C3417FD009970AF /* DispatchQueueSchedulerQOS.swift in Sources */,
				D2EBEB3D1BB9B6D8003A27DC /* SchedulerServices+Emulation.swift in Sources */,
				D2EBEB1C1BB9B6C1003A27DC /* Sample.swift in Sources */,
				D2EBEAFD1BB9B6BA003A27DC /* AnonymousObservable.swift in Sources */,
				C8554E2C1C3051620052E67D /* PriorityQueue.swift in Sources */,
				CB883B4C1BE369AA000AC2EE /* AddRef.swift in Sources */,
				D2EBEAFA1BB9B6B2003A27DC /* SingleAssignmentDisposable.swift in Sources */,
				D2EBEAF31BB9B6AE003A27DC /* DisposeBag.swift in Sources */,
				C8BF34CD1C2E426800416CAE /* Platform.Darwin.swift in Sources */,
				D2EBEAED1BB9B6A4003A27DC /* Bag.swift in Sources */,
				D2EBEB1A1BB9B6C1003A27DC /* RefCount.swift in Sources */,
				D2EBEB141BB9B6C1003A27DC /* Never.swift in Sources */,
				D2EBEAE01BB9B697003A27DC /* Event.swift in Sources */,
				D2EBEB411BB9B6DE003A27DC /* PublishSubject.swift in Sources */,
				D2EBEB431BB9B6DE003A27DC /* SubjectType.swift in Sources */,
				D2EBEB201BB9B6C1003A27DC /* StartWith.swift in Sources */,
				D2EBEAF41BB9B6AE003A27DC /* DisposeBase.swift in Sources */,
				CBEE77211BD649A000AD584C /* ToArray.swift in Sources */,
				D2EBEB3F1BB9B6D8003A27DC /* CurrentThreadScheduler.swift in Sources */,
				C84CC55F1BDD010800E06A64 /* SynchronizedUnsubscribeType.swift in Sources */,
				D2EBEAF21BB9B6AE003A27DC /* CompositeDisposable.swift in Sources */,
				D2EBEB171BB9B6C1003A27DC /* Producer.swift in Sources */,
				D2EBEAF91BB9B6B2003A27DC /* SerialDisposable.swift in Sources */,
				C84CC5691BDD08A500E06A64 /* SubscriptionDisposable.swift in Sources */,
				D2EBEB0A1BB9B6C1003A27DC /* Do.swift in Sources */,
				C83D73C61C1DBAEE003DC470 /* ScheduledItem.swift in Sources */,
				D2EBEB2E1BB9B6CA003A27DC /* Observable+Creation.swift in Sources */,
			);
			runOnlyForDeploymentPostprocessing = 0;
		};
		D2EBEB7C1BB9B99D003A27DC /* Sources */ = {
			isa = PBXSourcesBuildPhase;
			buildActionMask = 2147483647;
			files = (
				C88E296D1BEB712E001CCB92 /* RunLoopLock.swift in Sources */,
				C8941BE11BD5695C00A0E874 /* BlockingObservable.swift in Sources */,
				C8941BE61BD56B0700A0E874 /* BlockingObservable+Operators.swift in Sources */,
				D2EBEB8A1BB9B9EE003A27DC /* ObservableConvertibleType+Blocking.swift in Sources */,
			);
			runOnlyForDeploymentPostprocessing = 0;
		};
/* End PBXSourcesBuildPhase section */

/* Begin PBXTargetDependency section */
		C872BD1C1BC0529600D7175E /* PBXTargetDependency */ = {
			isa = PBXTargetDependency;
			target = C8A56AD61AD7424700B4673B /* RxSwift-iOS */;
			targetProxy = C872BD1B1BC0529600D7175E /* PBXContainerItemProxy */;
		};
		C872BD1E1BC052A200D7175E /* PBXTargetDependency */ = {
			isa = PBXTargetDependency;
			target = C88BB81A1B07E5ED0064D411 /* RxSwift-OSX */;
			targetProxy = C872BD1D1BC052A200D7175E /* PBXContainerItemProxy */;
		};
		C872BD201BC052A800D7175E /* PBXTargetDependency */ = {
			isa = PBXTargetDependency;
			target = D2EA280B1BB9B5A200880ED3 /* RxSwift-tvOS */;
			targetProxy = C872BD1F1BC052A800D7175E /* PBXContainerItemProxy */;
		};
		C872BD221BC052AC00D7175E /* PBXTargetDependency */ = {
			isa = PBXTargetDependency;
			target = C8F0BF901BBBFB8B001B112F /* RxSwift-watchOS */;
			targetProxy = C872BD211BC052AC00D7175E /* PBXContainerItemProxy */;
		};
		C872BD241BC052B800D7175E /* PBXTargetDependency */ = {
			isa = PBXTargetDependency;
			target = C8A56AD61AD7424700B4673B /* RxSwift-iOS */;
			targetProxy = C872BD231BC052B800D7175E /* PBXContainerItemProxy */;
		};
		C872BD261BC052BB00D7175E /* PBXTargetDependency */ = {
			isa = PBXTargetDependency;
			target = C88BB81A1B07E5ED0064D411 /* RxSwift-OSX */;
			targetProxy = C872BD251BC052BB00D7175E /* PBXContainerItemProxy */;
		};
		C872BD281BC052BF00D7175E /* PBXTargetDependency */ = {
			isa = PBXTargetDependency;
			target = D2EA280B1BB9B5A200880ED3 /* RxSwift-tvOS */;
			targetProxy = C872BD271BC052BF00D7175E /* PBXContainerItemProxy */;
		};
		C872BD2A1BC052C200D7175E /* PBXTargetDependency */ = {
			isa = PBXTargetDependency;
			target = C8F0BF901BBBFB8B001B112F /* RxSwift-watchOS */;
			targetProxy = C872BD291BC052C200D7175E /* PBXContainerItemProxy */;
		};
		C88FA4FE1C25C44800CCFEA4 /* PBXTargetDependency */ = {
			isa = PBXTargetDependency;
			target = C8A56AD61AD7424700B4673B /* RxSwift-iOS */;
			targetProxy = C88FA4FF1C25C44800CCFEA4 /* PBXContainerItemProxy */;
		};
		C88FA50F1C25C4B500CCFEA4 /* PBXTargetDependency */ = {
			isa = PBXTargetDependency;
			target = C88BB81A1B07E5ED0064D411 /* RxSwift-OSX */;
			targetProxy = C88FA5101C25C4B500CCFEA4 /* PBXContainerItemProxy */;
		};
		C88FA5201C25C4C000CCFEA4 /* PBXTargetDependency */ = {
			isa = PBXTargetDependency;
			target = D2EA280B1BB9B5A200880ED3 /* RxSwift-tvOS */;
			targetProxy = C88FA5211C25C4C000CCFEA4 /* PBXContainerItemProxy */;
		};
		C88FA5311C25C4CC00CCFEA4 /* PBXTargetDependency */ = {
			isa = PBXTargetDependency;
			target = C8F0BF901BBBFB8B001B112F /* RxSwift-watchOS */;
			targetProxy = C88FA5321C25C4CC00CCFEA4 /* PBXContainerItemProxy */;
		};
/* End PBXTargetDependency section */

/* Begin XCBuildConfiguration section */
		C809396A1B8A71760088E94D /* Debug */ = {
			isa = XCBuildConfiguration;
			buildSettings = {
				DEFINES_MODULE = YES;
				DYLIB_COMPATIBILITY_VERSION = 1;
				DYLIB_CURRENT_VERSION = 1;
				DYLIB_INSTALL_NAME_BASE = "@rpath";
				INFOPLIST_FILE = "$(SRCROOT)/RxCocoa/Info.plist";
				INSTALL_PATH = "$(LOCAL_LIBRARY_DIR)/Frameworks";
				LD_RUNPATH_SEARCH_PATHS = "$(inherited) @executable_path/Frameworks @loader_path/Frameworks";
				PRODUCT_BUNDLE_IDENTIFIER = "Krunoslav-Zaher.$(PRODUCT_NAME:rfc1034identifier)";
				PRODUCT_NAME = RxCocoa;
				SDKROOT = iphoneos;
				SKIP_INSTALL = YES;
			};
			name = Debug;
		};
		C809396B1B8A71760088E94D /* Release */ = {
			isa = XCBuildConfiguration;
			buildSettings = {
				DEFINES_MODULE = YES;
				DYLIB_COMPATIBILITY_VERSION = 1;
				DYLIB_CURRENT_VERSION = 1;
				DYLIB_INSTALL_NAME_BASE = "@rpath";
				INFOPLIST_FILE = "$(SRCROOT)/RxCocoa/Info.plist";
				INSTALL_PATH = "$(LOCAL_LIBRARY_DIR)/Frameworks";
				LD_RUNPATH_SEARCH_PATHS = "$(inherited) @executable_path/Frameworks @loader_path/Frameworks";
				PRODUCT_BUNDLE_IDENTIFIER = "Krunoslav-Zaher.$(PRODUCT_NAME:rfc1034identifier)";
				PRODUCT_NAME = RxCocoa;
				SDKROOT = iphoneos;
				SKIP_INSTALL = YES;
			};
			name = Release;
		};
		C809396C1B8A71760088E94D /* Release-Tests */ = {
			isa = XCBuildConfiguration;
			buildSettings = {
				DEFINES_MODULE = YES;
				DYLIB_COMPATIBILITY_VERSION = 1;
				DYLIB_CURRENT_VERSION = 1;
				DYLIB_INSTALL_NAME_BASE = "@rpath";
				INFOPLIST_FILE = "$(SRCROOT)/RxCocoa/Info.plist";
				INSTALL_PATH = "$(LOCAL_LIBRARY_DIR)/Frameworks";
				LD_RUNPATH_SEARCH_PATHS = "$(inherited) @executable_path/Frameworks @loader_path/Frameworks";
				PRODUCT_BUNDLE_IDENTIFIER = "Krunoslav-Zaher.$(PRODUCT_NAME:rfc1034identifier)";
				PRODUCT_NAME = RxCocoa;
				SDKROOT = iphoneos;
				SKIP_INSTALL = YES;
			};
			name = "Release-Tests";
		};
		C80939E41B8A71840088E94D /* Debug */ = {
			isa = XCBuildConfiguration;
			buildSettings = {
				COMBINE_HIDPI_IMAGES = YES;
				DEFINES_MODULE = YES;
				DYLIB_COMPATIBILITY_VERSION = 1;
				DYLIB_CURRENT_VERSION = 1;
				DYLIB_INSTALL_NAME_BASE = "@rpath";
				ENABLE_BITCODE = NO;
				INFOPLIST_FILE = "$(SRCROOT)/RxCocoa/Info.plist";
				INSTALL_PATH = "$(LOCAL_LIBRARY_DIR)/Frameworks";
				LD_RUNPATH_SEARCH_PATHS = "$(inherited) @executable_path/Frameworks @loader_path/Frameworks";
				PRODUCT_BUNDLE_IDENTIFIER = "Krunoslav-Zaher.$(PRODUCT_NAME:rfc1034identifier)";
				PRODUCT_NAME = RxCocoa;
				SDKROOT = macosx;
				SKIP_INSTALL = YES;
			};
			name = Debug;
		};
		C80939E51B8A71840088E94D /* Release */ = {
			isa = XCBuildConfiguration;
			buildSettings = {
				COMBINE_HIDPI_IMAGES = YES;
				DEFINES_MODULE = YES;
				DYLIB_COMPATIBILITY_VERSION = 1;
				DYLIB_CURRENT_VERSION = 1;
				DYLIB_INSTALL_NAME_BASE = "@rpath";
				ENABLE_BITCODE = NO;
				INFOPLIST_FILE = "$(SRCROOT)/RxCocoa/Info.plist";
				INSTALL_PATH = "$(LOCAL_LIBRARY_DIR)/Frameworks";
				LD_RUNPATH_SEARCH_PATHS = "$(inherited) @executable_path/Frameworks @loader_path/Frameworks";
				PRODUCT_BUNDLE_IDENTIFIER = "Krunoslav-Zaher.$(PRODUCT_NAME:rfc1034identifier)";
				PRODUCT_NAME = RxCocoa;
				SDKROOT = macosx;
				SKIP_INSTALL = YES;
			};
			name = Release;
		};
		C80939E61B8A71840088E94D /* Release-Tests */ = {
			isa = XCBuildConfiguration;
			buildSettings = {
				COMBINE_HIDPI_IMAGES = YES;
				DEFINES_MODULE = YES;
				DYLIB_COMPATIBILITY_VERSION = 1;
				DYLIB_CURRENT_VERSION = 1;
				DYLIB_INSTALL_NAME_BASE = "@rpath";
				ENABLE_BITCODE = NO;
				INFOPLIST_FILE = "$(SRCROOT)/RxCocoa/Info.plist";
				INSTALL_PATH = "$(LOCAL_LIBRARY_DIR)/Frameworks";
				LD_RUNPATH_SEARCH_PATHS = "$(inherited) @executable_path/Frameworks @loader_path/Frameworks";
				PRODUCT_BUNDLE_IDENTIFIER = "Krunoslav-Zaher.$(PRODUCT_NAME:rfc1034identifier)";
				PRODUCT_NAME = RxCocoa;
				SDKROOT = macosx;
				SKIP_INSTALL = YES;
			};
			name = "Release-Tests";
		};
		C8093BC41B8A71F00088E94D /* Debug */ = {
			isa = XCBuildConfiguration;
			buildSettings = {
				DEFINES_MODULE = YES;
				DYLIB_COMPATIBILITY_VERSION = 1;
				DYLIB_CURRENT_VERSION = 1;
				DYLIB_INSTALL_NAME_BASE = "@rpath";
				INFOPLIST_FILE = "$(SRCROOT)/RxBlocking/Info.plist";
				INSTALL_PATH = "$(LOCAL_LIBRARY_DIR)/Frameworks";
				LD_RUNPATH_SEARCH_PATHS = "$(inherited) @executable_path/Frameworks @loader_path/Frameworks";
				PRODUCT_BUNDLE_IDENTIFIER = "Krunoslav-Zaher.$(PRODUCT_NAME:rfc1034identifier)";
				PRODUCT_NAME = RxBlocking;
				SDKROOT = iphoneos;
				SKIP_INSTALL = YES;
			};
			name = Debug;
		};
		C8093BC51B8A71F00088E94D /* Release */ = {
			isa = XCBuildConfiguration;
			buildSettings = {
				DEFINES_MODULE = YES;
				DYLIB_COMPATIBILITY_VERSION = 1;
				DYLIB_CURRENT_VERSION = 1;
				DYLIB_INSTALL_NAME_BASE = "@rpath";
				INFOPLIST_FILE = "$(SRCROOT)/RxBlocking/Info.plist";
				INSTALL_PATH = "$(LOCAL_LIBRARY_DIR)/Frameworks";
				LD_RUNPATH_SEARCH_PATHS = "$(inherited) @executable_path/Frameworks @loader_path/Frameworks";
				PRODUCT_BUNDLE_IDENTIFIER = "Krunoslav-Zaher.$(PRODUCT_NAME:rfc1034identifier)";
				PRODUCT_NAME = RxBlocking;
				SDKROOT = iphoneos;
				SKIP_INSTALL = YES;
			};
			name = Release;
		};
		C8093BC61B8A71F00088E94D /* Release-Tests */ = {
			isa = XCBuildConfiguration;
			buildSettings = {
				DEFINES_MODULE = YES;
				DYLIB_COMPATIBILITY_VERSION = 1;
				DYLIB_CURRENT_VERSION = 1;
				DYLIB_INSTALL_NAME_BASE = "@rpath";
				INFOPLIST_FILE = "$(SRCROOT)/RxBlocking/Info.plist";
				INSTALL_PATH = "$(LOCAL_LIBRARY_DIR)/Frameworks";
				LD_RUNPATH_SEARCH_PATHS = "$(inherited) @executable_path/Frameworks @loader_path/Frameworks";
				PRODUCT_BUNDLE_IDENTIFIER = "Krunoslav-Zaher.$(PRODUCT_NAME:rfc1034identifier)";
				PRODUCT_NAME = RxBlocking;
				SDKROOT = iphoneos;
				SKIP_INSTALL = YES;
			};
			name = "Release-Tests";
		};
		C8093C421B8A71FC0088E94D /* Debug */ = {
			isa = XCBuildConfiguration;
			buildSettings = {
				COMBINE_HIDPI_IMAGES = YES;
				DEFINES_MODULE = YES;
				DYLIB_COMPATIBILITY_VERSION = 1;
				DYLIB_CURRENT_VERSION = 1;
				DYLIB_INSTALL_NAME_BASE = "@rpath";
				ENABLE_BITCODE = NO;
				INFOPLIST_FILE = "$(SRCROOT)/RxBlocking/Info.plist";
				INSTALL_PATH = "$(LOCAL_LIBRARY_DIR)/Frameworks";
				LD_RUNPATH_SEARCH_PATHS = "$(inherited) @executable_path/Frameworks @loader_path/Frameworks";
				PRODUCT_BUNDLE_IDENTIFIER = "Krunoslav-Zaher.$(PRODUCT_NAME:rfc1034identifier)";
				PRODUCT_NAME = RxBlocking;
				SDKROOT = macosx;
				SKIP_INSTALL = YES;
			};
			name = Debug;
		};
		C8093C431B8A71FC0088E94D /* Release */ = {
			isa = XCBuildConfiguration;
			buildSettings = {
				COMBINE_HIDPI_IMAGES = YES;
				DEFINES_MODULE = YES;
				DYLIB_COMPATIBILITY_VERSION = 1;
				DYLIB_CURRENT_VERSION = 1;
				DYLIB_INSTALL_NAME_BASE = "@rpath";
				ENABLE_BITCODE = NO;
				INFOPLIST_FILE = "$(SRCROOT)/RxBlocking/Info.plist";
				INSTALL_PATH = "$(LOCAL_LIBRARY_DIR)/Frameworks";
				LD_RUNPATH_SEARCH_PATHS = "$(inherited) @executable_path/Frameworks @loader_path/Frameworks";
				PRODUCT_BUNDLE_IDENTIFIER = "Krunoslav-Zaher.$(PRODUCT_NAME:rfc1034identifier)";
				PRODUCT_NAME = RxBlocking;
				SDKROOT = macosx;
				SKIP_INSTALL = YES;
			};
			name = Release;
		};
		C8093C441B8A71FC0088E94D /* Release-Tests */ = {
			isa = XCBuildConfiguration;
			buildSettings = {
				COMBINE_HIDPI_IMAGES = YES;
				DEFINES_MODULE = YES;
				DYLIB_COMPATIBILITY_VERSION = 1;
				DYLIB_CURRENT_VERSION = 1;
				DYLIB_INSTALL_NAME_BASE = "@rpath";
				ENABLE_BITCODE = NO;
				INFOPLIST_FILE = "$(SRCROOT)/RxBlocking/Info.plist";
				INSTALL_PATH = "$(LOCAL_LIBRARY_DIR)/Frameworks";
				LD_RUNPATH_SEARCH_PATHS = "$(inherited) @executable_path/Frameworks @loader_path/Frameworks";
				PRODUCT_BUNDLE_IDENTIFIER = "Krunoslav-Zaher.$(PRODUCT_NAME:rfc1034identifier)";
				PRODUCT_NAME = RxBlocking;
				SDKROOT = macosx;
				SKIP_INSTALL = YES;
			};
			name = "Release-Tests";
		};
		C8633A941B08FA5500375D60 /* Release-Tests */ = {
			isa = XCBuildConfiguration;
			buildSettings = {
				ALWAYS_SEARCH_USER_PATHS = NO;
				APPLICATION_EXTENSION_API_ONLY = YES;
				CLANG_CXX_LANGUAGE_STANDARD = "gnu++0x";
				CLANG_CXX_LIBRARY = "libc++";
				CLANG_ENABLE_MODULES = YES;
				CLANG_ENABLE_OBJC_ARC = YES;
				CLANG_WARN_BOOL_CONVERSION = YES;
				CLANG_WARN_CONSTANT_CONVERSION = YES;
				CLANG_WARN_DIRECT_OBJC_ISA_USAGE = YES_ERROR;
				CLANG_WARN_EMPTY_BODY = YES;
				CLANG_WARN_ENUM_CONVERSION = YES;
				CLANG_WARN_INT_CONVERSION = YES;
				CLANG_WARN_OBJC_ROOT_CLASS = YES_ERROR;
				CLANG_WARN_UNREACHABLE_CODE = YES;
				CLANG_WARN__DUPLICATE_METHOD_MATCH = YES;
				"CODE_SIGN_IDENTITY[sdk=iphoneos*]" = "iPhone Developer";
				COPY_PHASE_STRIP = NO;
				CURRENT_PROJECT_VERSION = 1;
				DEBUG_INFORMATION_FORMAT = "dwarf-with-dsym";
				ENABLE_BITCODE = YES;
				ENABLE_NS_ASSERTIONS = NO;
				ENABLE_STRICT_OBJC_MSGSEND = YES;
				GCC_C_LANGUAGE_STANDARD = gnu99;
				GCC_NO_COMMON_BLOCKS = YES;
				GCC_PREPROCESSOR_DEFINITIONS = "TRACE_RESOURCES=1";
				GCC_TREAT_WARNINGS_AS_ERRORS = YES;
				GCC_WARN_64_TO_32_BIT_CONVERSION = YES;
				GCC_WARN_ABOUT_RETURN_TYPE = YES_ERROR;
				GCC_WARN_UNDECLARED_SELECTOR = YES;
				GCC_WARN_UNINITIALIZED_AUTOS = YES_AGGRESSIVE;
				GCC_WARN_UNUSED_FUNCTION = YES;
				GCC_WARN_UNUSED_VARIABLE = YES;
				IPHONEOS_DEPLOYMENT_TARGET = 8.0;
				MACOSX_DEPLOYMENT_TARGET = 10.9;
				MTL_ENABLE_DEBUG_INFO = NO;
				OTHER_SWIFT_FLAGS = "-D TRACE_RESOURCES";
				SDKROOT = "";
				SWIFT_OPTIMIZATION_LEVEL = "-Owholemodule";
				TARGETED_DEVICE_FAMILY = "1,2";
				TVOS_DEPLOYMENT_TARGET = 9.0;
				VALIDATE_PRODUCT = YES;
				VERSIONING_SYSTEM = "apple-generic";
				VERSION_INFO_PREFIX = "";
				WATCHOS_DEPLOYMENT_TARGET = 2.0;
			};
			name = "Release-Tests";
		};
		C8633A951B08FA5500375D60 /* Release-Tests */ = {
			isa = XCBuildConfiguration;
			buildSettings = {
				DEFINES_MODULE = YES;
				DYLIB_COMPATIBILITY_VERSION = 1;
				DYLIB_CURRENT_VERSION = 1;
				DYLIB_INSTALL_NAME_BASE = "@rpath";
				INFOPLIST_FILE = "$(SRCROOT)/RxSwift/Info.plist";
				INSTALL_PATH = "$(LOCAL_LIBRARY_DIR)/Frameworks";
				LD_RUNPATH_SEARCH_PATHS = "$(inherited) @executable_path/Frameworks @loader_path/Frameworks";
				PRODUCT_BUNDLE_IDENTIFIER = "Krunoslav-Zaher.$(PRODUCT_NAME:rfc1034identifier)";
				PRODUCT_NAME = RxSwift;
				SDKROOT = iphoneos;
				SKIP_INSTALL = YES;
			};
			name = "Release-Tests";
		};
		C8633A961B08FA5500375D60 /* Release-Tests */ = {
			isa = XCBuildConfiguration;
			buildSettings = {
				COMBINE_HIDPI_IMAGES = YES;
				DEFINES_MODULE = YES;
				DYLIB_COMPATIBILITY_VERSION = 1;
				DYLIB_CURRENT_VERSION = 1;
				DYLIB_INSTALL_NAME_BASE = "@rpath";
				ENABLE_BITCODE = NO;
				INFOPLIST_FILE = "$(SRCROOT)/RxSwift/Info.plist";
				INSTALL_PATH = "$(LOCAL_LIBRARY_DIR)/Frameworks";
				LD_RUNPATH_SEARCH_PATHS = "$(inherited) @executable_path/Frameworks @loader_path/Frameworks";
				PRODUCT_BUNDLE_IDENTIFIER = "Krunoslav-Zaher.$(PRODUCT_NAME:rfc1034identifier)";
				PRODUCT_NAME = RxSwift;
				SDKROOT = macosx;
				SKIP_INSTALL = YES;
			};
			name = "Release-Tests";
		};
		C88BB86F1B07E5ED0064D411 /* Debug */ = {
			isa = XCBuildConfiguration;
			buildSettings = {
				COMBINE_HIDPI_IMAGES = YES;
				DEFINES_MODULE = YES;
				DYLIB_COMPATIBILITY_VERSION = 1;
				DYLIB_CURRENT_VERSION = 1;
				DYLIB_INSTALL_NAME_BASE = "@rpath";
				ENABLE_BITCODE = NO;
				INFOPLIST_FILE = "$(SRCROOT)/RxSwift/Info.plist";
				INSTALL_PATH = "$(LOCAL_LIBRARY_DIR)/Frameworks";
				LD_RUNPATH_SEARCH_PATHS = "$(inherited) @executable_path/Frameworks @loader_path/Frameworks";
				PRODUCT_BUNDLE_IDENTIFIER = "Krunoslav-Zaher.$(PRODUCT_NAME:rfc1034identifier)";
				PRODUCT_NAME = RxSwift;
				SDKROOT = macosx;
				SKIP_INSTALL = YES;
			};
			name = Debug;
		};
		C88BB8701B07E5ED0064D411 /* Release */ = {
			isa = XCBuildConfiguration;
			buildSettings = {
				COMBINE_HIDPI_IMAGES = YES;
				DEFINES_MODULE = YES;
				DYLIB_COMPATIBILITY_VERSION = 1;
				DYLIB_CURRENT_VERSION = 1;
				DYLIB_INSTALL_NAME_BASE = "@rpath";
				ENABLE_BITCODE = NO;
				INFOPLIST_FILE = "$(SRCROOT)/RxSwift/Info.plist";
				INSTALL_PATH = "$(LOCAL_LIBRARY_DIR)/Frameworks";
				LD_RUNPATH_SEARCH_PATHS = "$(inherited) @executable_path/Frameworks @loader_path/Frameworks";
				PRODUCT_BUNDLE_IDENTIFIER = "Krunoslav-Zaher.$(PRODUCT_NAME:rfc1034identifier)";
				PRODUCT_NAME = RxSwift;
				SDKROOT = macosx;
				SKIP_INSTALL = YES;
			};
			name = Release;
		};
		C88FA5091C25C44800CCFEA4 /* Debug */ = {
			isa = XCBuildConfiguration;
			buildSettings = {
				DEFINES_MODULE = YES;
				DYLIB_COMPATIBILITY_VERSION = 1;
				DYLIB_CURRENT_VERSION = 1;
				DYLIB_INSTALL_NAME_BASE = "@rpath";
				FRAMEWORK_SEARCH_PATHS = "$(PLATFORM_DIR)/Developer/Library/Frameworks";
				INFOPLIST_FILE = RxTests/Info.plist;
				INSTALL_PATH = "$(LOCAL_LIBRARY_DIR)/Frameworks";
				LD_RUNPATH_SEARCH_PATHS = "$(inherited) @executable_path/Frameworks @loader_path/Frameworks";
				OTHER_LDFLAGS = "-weak-lswiftXCTest";
				PRODUCT_BUNDLE_IDENTIFIER = "Krunoslav-Zaher.$(PRODUCT_NAME:rfc1034identifier)";
				PRODUCT_NAME = RxTests;
				SDKROOT = iphoneos;
				SKIP_INSTALL = YES;
			};
			name = Debug;
		};
		C88FA50A1C25C44800CCFEA4 /* Release */ = {
			isa = XCBuildConfiguration;
			buildSettings = {
				DEFINES_MODULE = YES;
				DYLIB_COMPATIBILITY_VERSION = 1;
				DYLIB_CURRENT_VERSION = 1;
				DYLIB_INSTALL_NAME_BASE = "@rpath";
				FRAMEWORK_SEARCH_PATHS = "$(PLATFORM_DIR)/Developer/Library/Frameworks";
				INFOPLIST_FILE = RxTests/Info.plist;
				INSTALL_PATH = "$(LOCAL_LIBRARY_DIR)/Frameworks";
				LD_RUNPATH_SEARCH_PATHS = "$(inherited) @executable_path/Frameworks @loader_path/Frameworks";
				OTHER_LDFLAGS = "-weak-lswiftXCTest";
				PRODUCT_BUNDLE_IDENTIFIER = "Krunoslav-Zaher.$(PRODUCT_NAME:rfc1034identifier)";
				PRODUCT_NAME = RxTests;
				SDKROOT = iphoneos;
				SKIP_INSTALL = YES;
			};
			name = Release;
		};
		C88FA50B1C25C44800CCFEA4 /* Release-Tests */ = {
			isa = XCBuildConfiguration;
			buildSettings = {
				DEFINES_MODULE = YES;
				DYLIB_COMPATIBILITY_VERSION = 1;
				DYLIB_CURRENT_VERSION = 1;
				DYLIB_INSTALL_NAME_BASE = "@rpath";
				FRAMEWORK_SEARCH_PATHS = "$(PLATFORM_DIR)/Developer/Library/Frameworks";
				INFOPLIST_FILE = RxTests/Info.plist;
				INSTALL_PATH = "$(LOCAL_LIBRARY_DIR)/Frameworks";
				LD_RUNPATH_SEARCH_PATHS = "$(inherited) @executable_path/Frameworks @loader_path/Frameworks";
				OTHER_LDFLAGS = "-weak-lswiftXCTest";
				PRODUCT_BUNDLE_IDENTIFIER = "Krunoslav-Zaher.$(PRODUCT_NAME:rfc1034identifier)";
				PRODUCT_NAME = RxTests;
				SDKROOT = iphoneos;
				SKIP_INSTALL = YES;
			};
			name = "Release-Tests";
		};
		C88FA51A1C25C4B500CCFEA4 /* Debug */ = {
			isa = XCBuildConfiguration;
			buildSettings = {
				COMBINE_HIDPI_IMAGES = YES;
				DEFINES_MODULE = YES;
				DYLIB_COMPATIBILITY_VERSION = 1;
				DYLIB_CURRENT_VERSION = 1;
				DYLIB_INSTALL_NAME_BASE = "@rpath";
				ENABLE_BITCODE = NO;
				FRAMEWORK_SEARCH_PATHS = "$(PLATFORM_DIR)/Developer/Library/Frameworks";
				INFOPLIST_FILE = RxTests/Info.plist;
				INSTALL_PATH = "$(LOCAL_LIBRARY_DIR)/Frameworks";
				LD_RUNPATH_SEARCH_PATHS = "$(inherited) @executable_path/Frameworks @loader_path/Frameworks";
				OTHER_LDFLAGS = (
					"-weak_framework",
					XCTest,
					"-weak-lswiftXCTest",
				);
				PRODUCT_BUNDLE_IDENTIFIER = "Krunoslav-Zaher.$(PRODUCT_NAME:rfc1034identifier)";
				PRODUCT_NAME = RxTests;
				SDKROOT = macosx;
				SKIP_INSTALL = YES;
			};
			name = Debug;
		};
		C88FA51B1C25C4B500CCFEA4 /* Release */ = {
			isa = XCBuildConfiguration;
			buildSettings = {
				COMBINE_HIDPI_IMAGES = YES;
				DEFINES_MODULE = YES;
				DYLIB_COMPATIBILITY_VERSION = 1;
				DYLIB_CURRENT_VERSION = 1;
				DYLIB_INSTALL_NAME_BASE = "@rpath";
				ENABLE_BITCODE = NO;
				FRAMEWORK_SEARCH_PATHS = "$(PLATFORM_DIR)/Developer/Library/Frameworks";
				INFOPLIST_FILE = RxTests/Info.plist;
				INSTALL_PATH = "$(LOCAL_LIBRARY_DIR)/Frameworks";
				LD_RUNPATH_SEARCH_PATHS = "$(inherited) @executable_path/Frameworks @loader_path/Frameworks";
				OTHER_LDFLAGS = (
					"-weak_framework",
					XCTest,
					"-weak-lswiftXCTest",
				);
				PRODUCT_BUNDLE_IDENTIFIER = "Krunoslav-Zaher.$(PRODUCT_NAME:rfc1034identifier)";
				PRODUCT_NAME = RxTests;
				SDKROOT = macosx;
				SKIP_INSTALL = YES;
			};
			name = Release;
		};
		C88FA51C1C25C4B500CCFEA4 /* Release-Tests */ = {
			isa = XCBuildConfiguration;
			buildSettings = {
				COMBINE_HIDPI_IMAGES = YES;
				DEFINES_MODULE = YES;
				DYLIB_COMPATIBILITY_VERSION = 1;
				DYLIB_CURRENT_VERSION = 1;
				DYLIB_INSTALL_NAME_BASE = "@rpath";
				ENABLE_BITCODE = NO;
				FRAMEWORK_SEARCH_PATHS = "$(PLATFORM_DIR)/Developer/Library/Frameworks";
				INFOPLIST_FILE = RxTests/Info.plist;
				INSTALL_PATH = "$(LOCAL_LIBRARY_DIR)/Frameworks";
				LD_RUNPATH_SEARCH_PATHS = "$(inherited) @executable_path/Frameworks @loader_path/Frameworks";
				OTHER_LDFLAGS = (
					"-weak_framework",
					XCTest,
					"-weak-lswiftXCTest",
				);
				PRODUCT_BUNDLE_IDENTIFIER = "Krunoslav-Zaher.$(PRODUCT_NAME:rfc1034identifier)";
				PRODUCT_NAME = RxTests;
				SDKROOT = macosx;
				SKIP_INSTALL = YES;
			};
			name = "Release-Tests";
		};
		C88FA52B1C25C4C000CCFEA4 /* Debug */ = {
			isa = XCBuildConfiguration;
			buildSettings = {
				DEFINES_MODULE = YES;
				DYLIB_COMPATIBILITY_VERSION = 1;
				DYLIB_CURRENT_VERSION = 1;
				DYLIB_INSTALL_NAME_BASE = "@rpath";
				FRAMEWORK_SEARCH_PATHS = "$(PLATFORM_DIR)/Developer/Library/Frameworks";
				INFOPLIST_FILE = RxTests/Info.plist;
				INSTALL_PATH = "$(LOCAL_LIBRARY_DIR)/Frameworks";
				LD_RUNPATH_SEARCH_PATHS = "$(inherited) @executable_path/Frameworks @loader_path/Frameworks";
				OTHER_LDFLAGS = "-weak-lswiftXCTest";
				PRODUCT_BUNDLE_IDENTIFIER = "Krunoslav-Zaher.$(PRODUCT_NAME:rfc1034identifier)";
				PRODUCT_NAME = RxTests;
				SDKROOT = appletvos;
				SKIP_INSTALL = YES;
				TARGETED_DEVICE_FAMILY = 3;
			};
			name = Debug;
		};
		C88FA52C1C25C4C000CCFEA4 /* Release */ = {
			isa = XCBuildConfiguration;
			buildSettings = {
				DEFINES_MODULE = YES;
				DYLIB_COMPATIBILITY_VERSION = 1;
				DYLIB_CURRENT_VERSION = 1;
				DYLIB_INSTALL_NAME_BASE = "@rpath";
				FRAMEWORK_SEARCH_PATHS = "$(PLATFORM_DIR)/Developer/Library/Frameworks";
				INFOPLIST_FILE = RxTests/Info.plist;
				INSTALL_PATH = "$(LOCAL_LIBRARY_DIR)/Frameworks";
				LD_RUNPATH_SEARCH_PATHS = "$(inherited) @executable_path/Frameworks @loader_path/Frameworks";
				OTHER_LDFLAGS = "-weak-lswiftXCTest";
				PRODUCT_BUNDLE_IDENTIFIER = "Krunoslav-Zaher.$(PRODUCT_NAME:rfc1034identifier)";
				PRODUCT_NAME = RxTests;
				SDKROOT = appletvos;
				SKIP_INSTALL = YES;
				TARGETED_DEVICE_FAMILY = 3;
			};
			name = Release;
		};
		C88FA52D1C25C4C000CCFEA4 /* Release-Tests */ = {
			isa = XCBuildConfiguration;
			buildSettings = {
				DEFINES_MODULE = YES;
				DYLIB_COMPATIBILITY_VERSION = 1;
				DYLIB_CURRENT_VERSION = 1;
				DYLIB_INSTALL_NAME_BASE = "@rpath";
				FRAMEWORK_SEARCH_PATHS = "$(PLATFORM_DIR)/Developer/Library/Frameworks";
				INFOPLIST_FILE = RxTests/Info.plist;
				INSTALL_PATH = "$(LOCAL_LIBRARY_DIR)/Frameworks";
				LD_RUNPATH_SEARCH_PATHS = "$(inherited) @executable_path/Frameworks @loader_path/Frameworks";
				OTHER_LDFLAGS = "-weak-lswiftXCTest";
				PRODUCT_BUNDLE_IDENTIFIER = "Krunoslav-Zaher.$(PRODUCT_NAME:rfc1034identifier)";
				PRODUCT_NAME = RxTests;
				SDKROOT = appletvos;
				SKIP_INSTALL = YES;
				TARGETED_DEVICE_FAMILY = 3;
			};
			name = "Release-Tests";
		};
		C88FA53C1C25C4CC00CCFEA4 /* Debug */ = {
			isa = XCBuildConfiguration;
			buildSettings = {
				DEFINES_MODULE = YES;
				DYLIB_COMPATIBILITY_VERSION = 1;
				DYLIB_CURRENT_VERSION = 1;
				DYLIB_INSTALL_NAME_BASE = "@rpath";
				INFOPLIST_FILE = RxTests/Info.plist;
				INSTALL_PATH = "$(LOCAL_LIBRARY_DIR)/Frameworks";
				IPHONEOS_DEPLOYMENT_TARGET = 8.2;
				LD_RUNPATH_SEARCH_PATHS = "$(inherited) @executable_path/Frameworks @loader_path/Frameworks";
				PRODUCT_BUNDLE_IDENTIFIER = "Krunoslav-Zaher.$(PRODUCT_NAME:rfc1034identifier)";
				PRODUCT_NAME = RxTests;
				SDKROOT = watchos;
				SKIP_INSTALL = YES;
				TARGETED_DEVICE_FAMILY = "1,4";
			};
			name = Debug;
		};
		C88FA53D1C25C4CC00CCFEA4 /* Release */ = {
			isa = XCBuildConfiguration;
			buildSettings = {
				DEFINES_MODULE = YES;
				DYLIB_COMPATIBILITY_VERSION = 1;
				DYLIB_CURRENT_VERSION = 1;
				DYLIB_INSTALL_NAME_BASE = "@rpath";
				INFOPLIST_FILE = RxTests/Info.plist;
				INSTALL_PATH = "$(LOCAL_LIBRARY_DIR)/Frameworks";
				IPHONEOS_DEPLOYMENT_TARGET = 8.2;
				LD_RUNPATH_SEARCH_PATHS = "$(inherited) @executable_path/Frameworks @loader_path/Frameworks";
				PRODUCT_BUNDLE_IDENTIFIER = "Krunoslav-Zaher.$(PRODUCT_NAME:rfc1034identifier)";
				PRODUCT_NAME = RxTests;
				SDKROOT = watchos;
				SKIP_INSTALL = YES;
				TARGETED_DEVICE_FAMILY = "1,4";
			};
			name = Release;
		};
		C88FA53E1C25C4CC00CCFEA4 /* Release-Tests */ = {
			isa = XCBuildConfiguration;
			buildSettings = {
				DEFINES_MODULE = YES;
				DYLIB_COMPATIBILITY_VERSION = 1;
				DYLIB_CURRENT_VERSION = 1;
				DYLIB_INSTALL_NAME_BASE = "@rpath";
				INFOPLIST_FILE = RxTests/Info.plist;
				INSTALL_PATH = "$(LOCAL_LIBRARY_DIR)/Frameworks";
				IPHONEOS_DEPLOYMENT_TARGET = 8.2;
				LD_RUNPATH_SEARCH_PATHS = "$(inherited) @executable_path/Frameworks @loader_path/Frameworks";
				PRODUCT_BUNDLE_IDENTIFIER = "Krunoslav-Zaher.$(PRODUCT_NAME:rfc1034identifier)";
				PRODUCT_NAME = RxTests;
				SDKROOT = watchos;
				SKIP_INSTALL = YES;
				TARGETED_DEVICE_FAMILY = "1,4";
			};
			name = "Release-Tests";
		};
		C8A56AEB1AD7424700B4673B /* Debug */ = {
			isa = XCBuildConfiguration;
			buildSettings = {
				ALWAYS_SEARCH_USER_PATHS = NO;
				APPLICATION_EXTENSION_API_ONLY = YES;
				CLANG_CXX_LANGUAGE_STANDARD = "gnu++0x";
				CLANG_CXX_LIBRARY = "libc++";
				CLANG_ENABLE_MODULES = YES;
				CLANG_ENABLE_OBJC_ARC = YES;
				CLANG_WARN_BOOL_CONVERSION = YES;
				CLANG_WARN_CONSTANT_CONVERSION = YES;
				CLANG_WARN_DIRECT_OBJC_ISA_USAGE = YES_ERROR;
				CLANG_WARN_EMPTY_BODY = YES;
				CLANG_WARN_ENUM_CONVERSION = YES;
				CLANG_WARN_INT_CONVERSION = YES;
				CLANG_WARN_OBJC_ROOT_CLASS = YES_ERROR;
				CLANG_WARN_UNREACHABLE_CODE = YES;
				CLANG_WARN__DUPLICATE_METHOD_MATCH = YES;
				"CODE_SIGN_IDENTITY[sdk=iphoneos*]" = "iPhone Developer";
				COPY_PHASE_STRIP = NO;
				CURRENT_PROJECT_VERSION = 1;
				DEBUG_INFORMATION_FORMAT = "dwarf-with-dsym";
				ENABLE_BITCODE = YES;
				ENABLE_STRICT_OBJC_MSGSEND = YES;
				ENABLE_TESTABILITY = YES;
				GCC_C_LANGUAGE_STANDARD = gnu99;
				GCC_DYNAMIC_NO_PIC = NO;
				GCC_NO_COMMON_BLOCKS = YES;
				GCC_OPTIMIZATION_LEVEL = 0;
				GCC_PREPROCESSOR_DEFINITIONS = (
					"DEBUG=1",
					"TRACE_RESOURCES=1",
				);
				GCC_SYMBOLS_PRIVATE_EXTERN = NO;
				GCC_TREAT_WARNINGS_AS_ERRORS = YES;
				GCC_WARN_64_TO_32_BIT_CONVERSION = YES;
				GCC_WARN_ABOUT_RETURN_TYPE = YES_ERROR;
				GCC_WARN_UNDECLARED_SELECTOR = YES;
				GCC_WARN_UNINITIALIZED_AUTOS = YES_AGGRESSIVE;
				GCC_WARN_UNUSED_FUNCTION = YES;
				GCC_WARN_UNUSED_VARIABLE = YES;
				IPHONEOS_DEPLOYMENT_TARGET = 8.0;
				MACOSX_DEPLOYMENT_TARGET = 10.9;
				MTL_ENABLE_DEBUG_INFO = YES;
				ONLY_ACTIVE_ARCH = YES;
				OTHER_SWIFT_FLAGS = "-D TRACE_RESOURCES -D DEBUG";
				SDKROOT = "";
				SWIFT_OPTIMIZATION_LEVEL = "-Onone";
				TARGETED_DEVICE_FAMILY = "1,2";
				TVOS_DEPLOYMENT_TARGET = 9.0;
				VERSIONING_SYSTEM = "apple-generic";
				VERSION_INFO_PREFIX = "";
				WATCHOS_DEPLOYMENT_TARGET = 2.0;
			};
			name = Debug;
		};
		C8A56AEC1AD7424700B4673B /* Release */ = {
			isa = XCBuildConfiguration;
			buildSettings = {
				ALWAYS_SEARCH_USER_PATHS = NO;
				APPLICATION_EXTENSION_API_ONLY = YES;
				CLANG_CXX_LANGUAGE_STANDARD = "gnu++0x";
				CLANG_CXX_LIBRARY = "libc++";
				CLANG_ENABLE_MODULES = YES;
				CLANG_ENABLE_OBJC_ARC = YES;
				CLANG_WARN_BOOL_CONVERSION = YES;
				CLANG_WARN_CONSTANT_CONVERSION = YES;
				CLANG_WARN_DIRECT_OBJC_ISA_USAGE = YES_ERROR;
				CLANG_WARN_EMPTY_BODY = YES;
				CLANG_WARN_ENUM_CONVERSION = YES;
				CLANG_WARN_INT_CONVERSION = YES;
				CLANG_WARN_OBJC_ROOT_CLASS = YES_ERROR;
				CLANG_WARN_UNREACHABLE_CODE = YES;
				CLANG_WARN__DUPLICATE_METHOD_MATCH = YES;
				"CODE_SIGN_IDENTITY[sdk=iphoneos*]" = "iPhone Developer";
				COPY_PHASE_STRIP = NO;
				CURRENT_PROJECT_VERSION = 1;
				DEBUG_INFORMATION_FORMAT = "dwarf-with-dsym";
				ENABLE_BITCODE = YES;
				ENABLE_NS_ASSERTIONS = NO;
				ENABLE_STRICT_OBJC_MSGSEND = YES;
				GCC_C_LANGUAGE_STANDARD = gnu99;
				GCC_NO_COMMON_BLOCKS = YES;
				GCC_TREAT_WARNINGS_AS_ERRORS = YES;
				GCC_WARN_64_TO_32_BIT_CONVERSION = YES;
				GCC_WARN_ABOUT_RETURN_TYPE = YES_ERROR;
				GCC_WARN_UNDECLARED_SELECTOR = YES;
				GCC_WARN_UNINITIALIZED_AUTOS = YES_AGGRESSIVE;
				GCC_WARN_UNUSED_FUNCTION = YES;
				GCC_WARN_UNUSED_VARIABLE = YES;
				IPHONEOS_DEPLOYMENT_TARGET = 8.0;
				MACOSX_DEPLOYMENT_TARGET = 10.9;
				MTL_ENABLE_DEBUG_INFO = NO;
				SDKROOT = "";
				SWIFT_OPTIMIZATION_LEVEL = "-Owholemodule";
				TARGETED_DEVICE_FAMILY = "1,2";
				TVOS_DEPLOYMENT_TARGET = 9.0;
				VALIDATE_PRODUCT = YES;
				VERSIONING_SYSTEM = "apple-generic";
				VERSION_INFO_PREFIX = "";
				WATCHOS_DEPLOYMENT_TARGET = 2.0;
			};
			name = Release;
		};
		C8A56AEE1AD7424700B4673B /* Debug */ = {
			isa = XCBuildConfiguration;
			buildSettings = {
				DEFINES_MODULE = YES;
				DYLIB_COMPATIBILITY_VERSION = 1;
				DYLIB_CURRENT_VERSION = 1;
				DYLIB_INSTALL_NAME_BASE = "@rpath";
				INFOPLIST_FILE = "$(SRCROOT)/RxSwift/Info.plist";
				INSTALL_PATH = "$(LOCAL_LIBRARY_DIR)/Frameworks";
				LD_RUNPATH_SEARCH_PATHS = "$(inherited) @executable_path/Frameworks @loader_path/Frameworks";
				PRODUCT_BUNDLE_IDENTIFIER = "Krunoslav-Zaher.$(PRODUCT_NAME:rfc1034identifier)";
				PRODUCT_NAME = RxSwift;
				SDKROOT = iphoneos;
				SKIP_INSTALL = YES;
			};
			name = Debug;
		};
		C8A56AEF1AD7424700B4673B /* Release */ = {
			isa = XCBuildConfiguration;
			buildSettings = {
				DEFINES_MODULE = YES;
				DYLIB_COMPATIBILITY_VERSION = 1;
				DYLIB_CURRENT_VERSION = 1;
				DYLIB_INSTALL_NAME_BASE = "@rpath";
				INFOPLIST_FILE = "$(SRCROOT)/RxSwift/Info.plist";
				INSTALL_PATH = "$(LOCAL_LIBRARY_DIR)/Frameworks";
				LD_RUNPATH_SEARCH_PATHS = "$(inherited) @executable_path/Frameworks @loader_path/Frameworks";
				PRODUCT_BUNDLE_IDENTIFIER = "Krunoslav-Zaher.$(PRODUCT_NAME:rfc1034identifier)";
				PRODUCT_NAME = RxSwift;
				SDKROOT = iphoneos;
				SKIP_INSTALL = YES;
			};
			name = Release;
		};
		C8F0BFFF1BBBFB8B001B112F /* Debug */ = {
			isa = XCBuildConfiguration;
			buildSettings = {
				DEFINES_MODULE = YES;
				DYLIB_COMPATIBILITY_VERSION = 1;
				DYLIB_CURRENT_VERSION = 1;
				DYLIB_INSTALL_NAME_BASE = "@rpath";
				INFOPLIST_FILE = "$(SRCROOT)/RxSwift/Info.plist";
				INSTALL_PATH = "$(LOCAL_LIBRARY_DIR)/Frameworks";
				IPHONEOS_DEPLOYMENT_TARGET = 8.2;
				LD_RUNPATH_SEARCH_PATHS = "$(inherited) @executable_path/Frameworks @loader_path/Frameworks";
				PRODUCT_BUNDLE_IDENTIFIER = "Krunoslav-Zaher.$(PRODUCT_NAME:rfc1034identifier)";
				PRODUCT_NAME = RxSwift;
				SDKROOT = watchos;
				SKIP_INSTALL = YES;
				TARGETED_DEVICE_FAMILY = "1,4";
			};
			name = Debug;
		};
		C8F0C0001BBBFB8B001B112F /* Release */ = {
			isa = XCBuildConfiguration;
			buildSettings = {
				DEFINES_MODULE = YES;
				DYLIB_COMPATIBILITY_VERSION = 1;
				DYLIB_CURRENT_VERSION = 1;
				DYLIB_INSTALL_NAME_BASE = "@rpath";
				INFOPLIST_FILE = "$(SRCROOT)/RxSwift/Info.plist";
				INSTALL_PATH = "$(LOCAL_LIBRARY_DIR)/Frameworks";
				IPHONEOS_DEPLOYMENT_TARGET = 8.2;
				LD_RUNPATH_SEARCH_PATHS = "$(inherited) @executable_path/Frameworks @loader_path/Frameworks";
				PRODUCT_BUNDLE_IDENTIFIER = "Krunoslav-Zaher.$(PRODUCT_NAME:rfc1034identifier)";
				PRODUCT_NAME = RxSwift;
				SDKROOT = watchos;
				SKIP_INSTALL = YES;
				TARGETED_DEVICE_FAMILY = "1,4";
			};
			name = Release;
		};
		C8F0C0011BBBFB8B001B112F /* Release-Tests */ = {
			isa = XCBuildConfiguration;
			buildSettings = {
				DEFINES_MODULE = YES;
				DYLIB_COMPATIBILITY_VERSION = 1;
				DYLIB_CURRENT_VERSION = 1;
				DYLIB_INSTALL_NAME_BASE = "@rpath";
				INFOPLIST_FILE = "$(SRCROOT)/RxSwift/Info.plist";
				INSTALL_PATH = "$(LOCAL_LIBRARY_DIR)/Frameworks";
				IPHONEOS_DEPLOYMENT_TARGET = 8.2;
				LD_RUNPATH_SEARCH_PATHS = "$(inherited) @executable_path/Frameworks @loader_path/Frameworks";
				PRODUCT_BUNDLE_IDENTIFIER = "Krunoslav-Zaher.$(PRODUCT_NAME:rfc1034identifier)";
				PRODUCT_NAME = RxSwift;
				SDKROOT = watchos;
				SKIP_INSTALL = YES;
				TARGETED_DEVICE_FAMILY = "1,4";
			};
			name = "Release-Tests";
		};
		C8F0C0481BBBFBB9001B112F /* Debug */ = {
			isa = XCBuildConfiguration;
			buildSettings = {
				DEFINES_MODULE = YES;
				DYLIB_COMPATIBILITY_VERSION = 1;
				DYLIB_CURRENT_VERSION = 1;
				DYLIB_INSTALL_NAME_BASE = "@rpath";
				INFOPLIST_FILE = "$(SRCROOT)/RxCocoa/Info.plist";
				INSTALL_PATH = "$(LOCAL_LIBRARY_DIR)/Frameworks";
				IPHONEOS_DEPLOYMENT_TARGET = 8.2;
				LD_RUNPATH_SEARCH_PATHS = "$(inherited) @executable_path/Frameworks @loader_path/Frameworks";
				PRODUCT_BUNDLE_IDENTIFIER = "Krunoslav-Zaher.$(PRODUCT_NAME:rfc1034identifier)";
				PRODUCT_NAME = RxCocoa;
				SDKROOT = watchos;
				SKIP_INSTALL = YES;
				TARGETED_DEVICE_FAMILY = "1,4";
			};
			name = Debug;
		};
		C8F0C0491BBBFBB9001B112F /* Release */ = {
			isa = XCBuildConfiguration;
			buildSettings = {
				DEFINES_MODULE = YES;
				DYLIB_COMPATIBILITY_VERSION = 1;
				DYLIB_CURRENT_VERSION = 1;
				DYLIB_INSTALL_NAME_BASE = "@rpath";
				INFOPLIST_FILE = "$(SRCROOT)/RxCocoa/Info.plist";
				INSTALL_PATH = "$(LOCAL_LIBRARY_DIR)/Frameworks";
				IPHONEOS_DEPLOYMENT_TARGET = 8.2;
				LD_RUNPATH_SEARCH_PATHS = "$(inherited) @executable_path/Frameworks @loader_path/Frameworks";
				PRODUCT_BUNDLE_IDENTIFIER = "Krunoslav-Zaher.$(PRODUCT_NAME:rfc1034identifier)";
				PRODUCT_NAME = RxCocoa;
				SDKROOT = watchos;
				SKIP_INSTALL = YES;
				TARGETED_DEVICE_FAMILY = "1,4";
			};
			name = Release;
		};
		C8F0C04A1BBBFBB9001B112F /* Release-Tests */ = {
			isa = XCBuildConfiguration;
			buildSettings = {
				DEFINES_MODULE = YES;
				DYLIB_COMPATIBILITY_VERSION = 1;
				DYLIB_CURRENT_VERSION = 1;
				DYLIB_INSTALL_NAME_BASE = "@rpath";
				INFOPLIST_FILE = "$(SRCROOT)/RxCocoa/Info.plist";
				INSTALL_PATH = "$(LOCAL_LIBRARY_DIR)/Frameworks";
				IPHONEOS_DEPLOYMENT_TARGET = 8.2;
				LD_RUNPATH_SEARCH_PATHS = "$(inherited) @executable_path/Frameworks @loader_path/Frameworks";
				PRODUCT_BUNDLE_IDENTIFIER = "Krunoslav-Zaher.$(PRODUCT_NAME:rfc1034identifier)";
				PRODUCT_NAME = RxCocoa;
				SDKROOT = watchos;
				SKIP_INSTALL = YES;
				TARGETED_DEVICE_FAMILY = "1,4";
			};
			name = "Release-Tests";
		};
		C8F0C0551BBBFBCE001B112F /* Debug */ = {
			isa = XCBuildConfiguration;
			buildSettings = {
				DEFINES_MODULE = YES;
				DYLIB_COMPATIBILITY_VERSION = 1;
				DYLIB_CURRENT_VERSION = 1;
				DYLIB_INSTALL_NAME_BASE = "@rpath";
				INFOPLIST_FILE = "$(SRCROOT)/RxBlocking/Info.plist";
				INSTALL_PATH = "$(LOCAL_LIBRARY_DIR)/Frameworks";
				IPHONEOS_DEPLOYMENT_TARGET = 8.2;
				LD_RUNPATH_SEARCH_PATHS = "$(inherited) @executable_path/Frameworks @loader_path/Frameworks";
				PRODUCT_BUNDLE_IDENTIFIER = "Krunoslav-Zaher.$(PRODUCT_NAME:rfc1034identifier)";
				PRODUCT_NAME = RxBlocking;
				SDKROOT = watchos;
				SKIP_INSTALL = YES;
				TARGETED_DEVICE_FAMILY = "1,4";
			};
			name = Debug;
		};
		C8F0C0561BBBFBCE001B112F /* Release */ = {
			isa = XCBuildConfiguration;
			buildSettings = {
				DEFINES_MODULE = YES;
				DYLIB_COMPATIBILITY_VERSION = 1;
				DYLIB_CURRENT_VERSION = 1;
				DYLIB_INSTALL_NAME_BASE = "@rpath";
				INFOPLIST_FILE = "$(SRCROOT)/RxBlocking/Info.plist";
				INSTALL_PATH = "$(LOCAL_LIBRARY_DIR)/Frameworks";
				IPHONEOS_DEPLOYMENT_TARGET = 8.2;
				LD_RUNPATH_SEARCH_PATHS = "$(inherited) @executable_path/Frameworks @loader_path/Frameworks";
				PRODUCT_BUNDLE_IDENTIFIER = "Krunoslav-Zaher.$(PRODUCT_NAME:rfc1034identifier)";
				PRODUCT_NAME = RxBlocking;
				SDKROOT = watchos;
				SKIP_INSTALL = YES;
				TARGETED_DEVICE_FAMILY = "1,4";
			};
			name = Release;
		};
		C8F0C0571BBBFBCE001B112F /* Release-Tests */ = {
			isa = XCBuildConfiguration;
			buildSettings = {
				DEFINES_MODULE = YES;
				DYLIB_COMPATIBILITY_VERSION = 1;
				DYLIB_CURRENT_VERSION = 1;
				DYLIB_INSTALL_NAME_BASE = "@rpath";
				INFOPLIST_FILE = "$(SRCROOT)/RxBlocking/Info.plist";
				INSTALL_PATH = "$(LOCAL_LIBRARY_DIR)/Frameworks";
				IPHONEOS_DEPLOYMENT_TARGET = 8.2;
				LD_RUNPATH_SEARCH_PATHS = "$(inherited) @executable_path/Frameworks @loader_path/Frameworks";
				PRODUCT_BUNDLE_IDENTIFIER = "Krunoslav-Zaher.$(PRODUCT_NAME:rfc1034identifier)";
				PRODUCT_NAME = RxBlocking;
				SDKROOT = watchos;
				SKIP_INSTALL = YES;
				TARGETED_DEVICE_FAMILY = "1,4";
			};
			name = "Release-Tests";
		};
		D2138C7B1BB9BE9800339B5C /* Debug */ = {
			isa = XCBuildConfiguration;
			buildSettings = {
				DEFINES_MODULE = YES;
				DYLIB_COMPATIBILITY_VERSION = 1;
				DYLIB_CURRENT_VERSION = 1;
				DYLIB_INSTALL_NAME_BASE = "@rpath";
				INFOPLIST_FILE = "$(SRCROOT)/RxCocoa/Info.plist";
				INSTALL_PATH = "$(LOCAL_LIBRARY_DIR)/Frameworks";
				LD_RUNPATH_SEARCH_PATHS = "$(inherited) @executable_path/Frameworks @loader_path/Frameworks";
				PRODUCT_BUNDLE_IDENTIFIER = "Krunoslav-Zaher.$(PRODUCT_NAME:rfc1034identifier)";
				PRODUCT_NAME = RxCocoa;
				SDKROOT = appletvos;
				SKIP_INSTALL = YES;
				TARGETED_DEVICE_FAMILY = 3;
			};
			name = Debug;
		};
		D2138C7C1BB9BE9800339B5C /* Release */ = {
			isa = XCBuildConfiguration;
			buildSettings = {
				DEFINES_MODULE = YES;
				DYLIB_COMPATIBILITY_VERSION = 1;
				DYLIB_CURRENT_VERSION = 1;
				DYLIB_INSTALL_NAME_BASE = "@rpath";
				INFOPLIST_FILE = "$(SRCROOT)/RxCocoa/Info.plist";
				INSTALL_PATH = "$(LOCAL_LIBRARY_DIR)/Frameworks";
				LD_RUNPATH_SEARCH_PATHS = "$(inherited) @executable_path/Frameworks @loader_path/Frameworks";
				PRODUCT_BUNDLE_IDENTIFIER = "Krunoslav-Zaher.$(PRODUCT_NAME:rfc1034identifier)";
				PRODUCT_NAME = RxCocoa;
				SDKROOT = appletvos;
				SKIP_INSTALL = YES;
				TARGETED_DEVICE_FAMILY = 3;
			};
			name = Release;
		};
		D2138C7D1BB9BE9800339B5C /* Release-Tests */ = {
			isa = XCBuildConfiguration;
			buildSettings = {
				DEFINES_MODULE = YES;
				DYLIB_COMPATIBILITY_VERSION = 1;
				DYLIB_CURRENT_VERSION = 1;
				DYLIB_INSTALL_NAME_BASE = "@rpath";
				INFOPLIST_FILE = "$(SRCROOT)/RxCocoa/Info.plist";
				INSTALL_PATH = "$(LOCAL_LIBRARY_DIR)/Frameworks";
				LD_RUNPATH_SEARCH_PATHS = "$(inherited) @executable_path/Frameworks @loader_path/Frameworks";
				PRODUCT_BUNDLE_IDENTIFIER = "Krunoslav-Zaher.$(PRODUCT_NAME:rfc1034identifier)";
				PRODUCT_NAME = RxCocoa;
				SDKROOT = appletvos;
				SKIP_INSTALL = YES;
				TARGETED_DEVICE_FAMILY = 3;
			};
			name = "Release-Tests";
		};
		D2EA28111BB9B5A200880ED3 /* Debug */ = {
			isa = XCBuildConfiguration;
			buildSettings = {
				DEBUG_INFORMATION_FORMAT = dwarf;
				DEFINES_MODULE = YES;
				DYLIB_COMPATIBILITY_VERSION = 1;
				DYLIB_CURRENT_VERSION = 1;
				DYLIB_INSTALL_NAME_BASE = "@rpath";
				INFOPLIST_FILE = RxSwift/Info.plist;
				INSTALL_PATH = "$(LOCAL_LIBRARY_DIR)/Frameworks";
				LD_RUNPATH_SEARCH_PATHS = "$(inherited) @executable_path/Frameworks @loader_path/Frameworks";
				PRODUCT_BUNDLE_IDENTIFIER = "Krunoslav-Zaher.$(PRODUCT_NAME:rfc1034identifier)";
				PRODUCT_NAME = RxSwift;
				SDKROOT = appletvos;
				SKIP_INSTALL = YES;
				TARGETED_DEVICE_FAMILY = 3;
			};
			name = Debug;
		};
		D2EA28121BB9B5A200880ED3 /* Release */ = {
			isa = XCBuildConfiguration;
			buildSettings = {
				DEFINES_MODULE = YES;
				DYLIB_COMPATIBILITY_VERSION = 1;
				DYLIB_CURRENT_VERSION = 1;
				DYLIB_INSTALL_NAME_BASE = "@rpath";
				INFOPLIST_FILE = RxSwift/Info.plist;
				INSTALL_PATH = "$(LOCAL_LIBRARY_DIR)/Frameworks";
				LD_RUNPATH_SEARCH_PATHS = "$(inherited) @executable_path/Frameworks @loader_path/Frameworks";
				PRODUCT_BUNDLE_IDENTIFIER = "Krunoslav-Zaher.$(PRODUCT_NAME:rfc1034identifier)";
				PRODUCT_NAME = RxSwift;
				SDKROOT = appletvos;
				SKIP_INSTALL = YES;
				TARGETED_DEVICE_FAMILY = 3;
			};
			name = Release;
		};
		D2EA28131BB9B5A200880ED3 /* Release-Tests */ = {
			isa = XCBuildConfiguration;
			buildSettings = {
				DEFINES_MODULE = YES;
				DYLIB_COMPATIBILITY_VERSION = 1;
				DYLIB_CURRENT_VERSION = 1;
				DYLIB_INSTALL_NAME_BASE = "@rpath";
				INFOPLIST_FILE = RxSwift/Info.plist;
				INSTALL_PATH = "$(LOCAL_LIBRARY_DIR)/Frameworks";
				LD_RUNPATH_SEARCH_PATHS = "$(inherited) @executable_path/Frameworks @loader_path/Frameworks";
				PRODUCT_BUNDLE_IDENTIFIER = "Krunoslav-Zaher.$(PRODUCT_NAME:rfc1034identifier)";
				PRODUCT_NAME = RxSwift;
				SDKROOT = appletvos;
				SKIP_INSTALL = YES;
				TARGETED_DEVICE_FAMILY = 3;
			};
			name = "Release-Tests";
		};
		D2EBEB871BB9B99E003A27DC /* Debug */ = {
			isa = XCBuildConfiguration;
			buildSettings = {
				DEFINES_MODULE = YES;
				DYLIB_COMPATIBILITY_VERSION = 1;
				DYLIB_CURRENT_VERSION = 1;
				DYLIB_INSTALL_NAME_BASE = "@rpath";
				INFOPLIST_FILE = "$(SRCROOT)/RxBlocking/Info.plist";
				INSTALL_PATH = "$(LOCAL_LIBRARY_DIR)/Frameworks";
				LD_RUNPATH_SEARCH_PATHS = "$(inherited) @executable_path/Frameworks @loader_path/Frameworks";
				PRODUCT_BUNDLE_IDENTIFIER = "Krunoslav-Zaher.$(PRODUCT_NAME:rfc1034identifier)";
				PRODUCT_NAME = RxBlocking;
				SDKROOT = appletvos;
				SKIP_INSTALL = YES;
				TARGETED_DEVICE_FAMILY = 3;
			};
			name = Debug;
		};
		D2EBEB881BB9B99E003A27DC /* Release */ = {
			isa = XCBuildConfiguration;
			buildSettings = {
				DEFINES_MODULE = YES;
				DYLIB_COMPATIBILITY_VERSION = 1;
				DYLIB_CURRENT_VERSION = 1;
				DYLIB_INSTALL_NAME_BASE = "@rpath";
				INFOPLIST_FILE = "$(SRCROOT)/RxBlocking/Info.plist";
				INSTALL_PATH = "$(LOCAL_LIBRARY_DIR)/Frameworks";
				LD_RUNPATH_SEARCH_PATHS = "$(inherited) @executable_path/Frameworks @loader_path/Frameworks";
				PRODUCT_BUNDLE_IDENTIFIER = "Krunoslav-Zaher.$(PRODUCT_NAME:rfc1034identifier)";
				PRODUCT_NAME = RxBlocking;
				SDKROOT = appletvos;
				SKIP_INSTALL = YES;
				TARGETED_DEVICE_FAMILY = 3;
			};
			name = Release;
		};
		D2EBEB891BB9B99E003A27DC /* Release-Tests */ = {
			isa = XCBuildConfiguration;
			buildSettings = {
				DEFINES_MODULE = YES;
				DYLIB_COMPATIBILITY_VERSION = 1;
				DYLIB_CURRENT_VERSION = 1;
				DYLIB_INSTALL_NAME_BASE = "@rpath";
				INFOPLIST_FILE = "$(SRCROOT)/RxBlocking/Info.plist";
				INSTALL_PATH = "$(LOCAL_LIBRARY_DIR)/Frameworks";
				LD_RUNPATH_SEARCH_PATHS = "$(inherited) @executable_path/Frameworks @loader_path/Frameworks";
				PRODUCT_BUNDLE_IDENTIFIER = "Krunoslav-Zaher.$(PRODUCT_NAME:rfc1034identifier)";
				PRODUCT_NAME = RxBlocking;
				SDKROOT = appletvos;
				SKIP_INSTALL = YES;
				TARGETED_DEVICE_FAMILY = 3;
			};
			name = "Release-Tests";
		};
/* End XCBuildConfiguration section */

/* Begin XCConfigurationList section */
		C80939691B8A71760088E94D /* Build configuration list for PBXNativeTarget "RxCocoa-iOS" */ = {
			isa = XCConfigurationList;
			buildConfigurations = (
				C809396A1B8A71760088E94D /* Debug */,
				C809396B1B8A71760088E94D /* Release */,
				C809396C1B8A71760088E94D /* Release-Tests */,
			);
			defaultConfigurationIsVisible = 0;
			defaultConfigurationName = Release;
		};
		C80939E31B8A71840088E94D /* Build configuration list for PBXNativeTarget "RxCocoa-OSX" */ = {
			isa = XCConfigurationList;
			buildConfigurations = (
				C80939E41B8A71840088E94D /* Debug */,
				C80939E51B8A71840088E94D /* Release */,
				C80939E61B8A71840088E94D /* Release-Tests */,
			);
			defaultConfigurationIsVisible = 0;
			defaultConfigurationName = Release;
		};
		C8093BC31B8A71F00088E94D /* Build configuration list for PBXNativeTarget "RxBlocking-iOS" */ = {
			isa = XCConfigurationList;
			buildConfigurations = (
				C8093BC41B8A71F00088E94D /* Debug */,
				C8093BC51B8A71F00088E94D /* Release */,
				C8093BC61B8A71F00088E94D /* Release-Tests */,
			);
			defaultConfigurationIsVisible = 0;
			defaultConfigurationName = Release;
		};
		C8093C411B8A71FC0088E94D /* Build configuration list for PBXNativeTarget "RxBlocking-OSX" */ = {
			isa = XCConfigurationList;
			buildConfigurations = (
				C8093C421B8A71FC0088E94D /* Debug */,
				C8093C431B8A71FC0088E94D /* Release */,
				C8093C441B8A71FC0088E94D /* Release-Tests */,
			);
			defaultConfigurationIsVisible = 0;
			defaultConfigurationName = Release;
		};
		C88BB86E1B07E5ED0064D411 /* Build configuration list for PBXNativeTarget "RxSwift-OSX" */ = {
			isa = XCConfigurationList;
			buildConfigurations = (
				C88BB86F1B07E5ED0064D411 /* Debug */,
				C88BB8701B07E5ED0064D411 /* Release */,
				C8633A961B08FA5500375D60 /* Release-Tests */,
			);
			defaultConfigurationIsVisible = 0;
			defaultConfigurationName = Release;
		};
		C88FA5081C25C44800CCFEA4 /* Build configuration list for PBXNativeTarget "RxTests-iOS" */ = {
			isa = XCConfigurationList;
			buildConfigurations = (
				C88FA5091C25C44800CCFEA4 /* Debug */,
				C88FA50A1C25C44800CCFEA4 /* Release */,
				C88FA50B1C25C44800CCFEA4 /* Release-Tests */,
			);
			defaultConfigurationIsVisible = 0;
			defaultConfigurationName = Release;
		};
		C88FA5191C25C4B500CCFEA4 /* Build configuration list for PBXNativeTarget "RxTests-OSX" */ = {
			isa = XCConfigurationList;
			buildConfigurations = (
				C88FA51A1C25C4B500CCFEA4 /* Debug */,
				C88FA51B1C25C4B500CCFEA4 /* Release */,
				C88FA51C1C25C4B500CCFEA4 /* Release-Tests */,
			);
			defaultConfigurationIsVisible = 0;
			defaultConfigurationName = Release;
		};
		C88FA52A1C25C4C000CCFEA4 /* Build configuration list for PBXNativeTarget "RxTests-tvOS" */ = {
			isa = XCConfigurationList;
			buildConfigurations = (
				C88FA52B1C25C4C000CCFEA4 /* Debug */,
				C88FA52C1C25C4C000CCFEA4 /* Release */,
				C88FA52D1C25C4C000CCFEA4 /* Release-Tests */,
			);
			defaultConfigurationIsVisible = 0;
			defaultConfigurationName = Release;
		};
		C88FA53B1C25C4CC00CCFEA4 /* Build configuration list for PBXNativeTarget "RxTests-watchOS" */ = {
			isa = XCConfigurationList;
			buildConfigurations = (
				C88FA53C1C25C4CC00CCFEA4 /* Debug */,
				C88FA53D1C25C4CC00CCFEA4 /* Release */,
				C88FA53E1C25C4CC00CCFEA4 /* Release-Tests */,
			);
			defaultConfigurationIsVisible = 0;
			defaultConfigurationName = Release;
		};
		C8A56AD11AD7424700B4673B /* Build configuration list for PBXProject "Rx" */ = {
			isa = XCConfigurationList;
			buildConfigurations = (
				C8A56AEB1AD7424700B4673B /* Debug */,
				C8A56AEC1AD7424700B4673B /* Release */,
				C8633A941B08FA5500375D60 /* Release-Tests */,
			);
			defaultConfigurationIsVisible = 0;
			defaultConfigurationName = Release;
		};
		C8A56AED1AD7424700B4673B /* Build configuration list for PBXNativeTarget "RxSwift-iOS" */ = {
			isa = XCConfigurationList;
			buildConfigurations = (
				C8A56AEE1AD7424700B4673B /* Debug */,
				C8A56AEF1AD7424700B4673B /* Release */,
				C8633A951B08FA5500375D60 /* Release-Tests */,
			);
			defaultConfigurationIsVisible = 0;
			defaultConfigurationName = Release;
		};
		C8F0BFFE1BBBFB8B001B112F /* Build configuration list for PBXNativeTarget "RxSwift-watchOS" */ = {
			isa = XCConfigurationList;
			buildConfigurations = (
				C8F0BFFF1BBBFB8B001B112F /* Debug */,
				C8F0C0001BBBFB8B001B112F /* Release */,
				C8F0C0011BBBFB8B001B112F /* Release-Tests */,
			);
			defaultConfigurationIsVisible = 0;
			defaultConfigurationName = Release;
		};
		C8F0C0471BBBFBB9001B112F /* Build configuration list for PBXNativeTarget "RxCocoa-watchOS" */ = {
			isa = XCConfigurationList;
			buildConfigurations = (
				C8F0C0481BBBFBB9001B112F /* Debug */,
				C8F0C0491BBBFBB9001B112F /* Release */,
				C8F0C04A1BBBFBB9001B112F /* Release-Tests */,
			);
			defaultConfigurationIsVisible = 0;
			defaultConfigurationName = Release;
		};
		C8F0C0541BBBFBCE001B112F /* Build configuration list for PBXNativeTarget "RxBlocking-watchOS" */ = {
			isa = XCConfigurationList;
			buildConfigurations = (
				C8F0C0551BBBFBCE001B112F /* Debug */,
				C8F0C0561BBBFBCE001B112F /* Release */,
				C8F0C0571BBBFBCE001B112F /* Release-Tests */,
			);
			defaultConfigurationIsVisible = 0;
			defaultConfigurationName = Release;
		};
		D2138C7A1BB9BE9800339B5C /* Build configuration list for PBXNativeTarget "RxCocoa-tvOS" */ = {
			isa = XCConfigurationList;
			buildConfigurations = (
				D2138C7B1BB9BE9800339B5C /* Debug */,
				D2138C7C1BB9BE9800339B5C /* Release */,
				D2138C7D1BB9BE9800339B5C /* Release-Tests */,
			);
			defaultConfigurationIsVisible = 0;
			defaultConfigurationName = Release;
		};
		D2EA28141BB9B5A200880ED3 /* Build configuration list for PBXNativeTarget "RxSwift-tvOS" */ = {
			isa = XCConfigurationList;
			buildConfigurations = (
				D2EA28111BB9B5A200880ED3 /* Debug */,
				D2EA28121BB9B5A200880ED3 /* Release */,
				D2EA28131BB9B5A200880ED3 /* Release-Tests */,
			);
			defaultConfigurationIsVisible = 0;
			defaultConfigurationName = Release;
		};
		D2EBEB861BB9B99E003A27DC /* Build configuration list for PBXNativeTarget "RxBlocking-tvOS" */ = {
			isa = XCConfigurationList;
			buildConfigurations = (
				D2EBEB871BB9B99E003A27DC /* Debug */,
				D2EBEB881BB9B99E003A27DC /* Release */,
				D2EBEB891BB9B99E003A27DC /* Release-Tests */,
			);
			defaultConfigurationIsVisible = 0;
			defaultConfigurationName = Release;
		};
/* End XCConfigurationList section */
	};
	rootObject = C8A56ACE1AD7424700B4673B /* Project object */;
}<|MERGE_RESOLUTION|>--- conflicted
+++ resolved
@@ -7,19 +7,16 @@
 	objects = {
 
 /* Begin PBXBuildFile section */
-<<<<<<< HEAD
 		842A5A2C1C357F92003568D5 /* NSTextStorage+Rx.swift in Sources */ = {isa = PBXBuildFile; fileRef = 842A5A281C357F7D003568D5 /* NSTextStorage+Rx.swift */; };
 		842A5A2D1C357F93003568D5 /* NSTextStorage+Rx.swift in Sources */ = {isa = PBXBuildFile; fileRef = 842A5A281C357F7D003568D5 /* NSTextStorage+Rx.swift */; };
 		842A5A2E1C357F94003568D5 /* NSTextStorage+Rx.swift in Sources */ = {isa = PBXBuildFile; fileRef = 842A5A281C357F7D003568D5 /* NSTextStorage+Rx.swift */; };
 		84C225A31C33F00B008724EC /* RxTextStorageDelegateProxy.swift in Sources */ = {isa = PBXBuildFile; fileRef = 84C225A21C33F00B008724EC /* RxTextStorageDelegateProxy.swift */; };
 		84C225A41C33F00B008724EC /* RxTextStorageDelegateProxy.swift in Sources */ = {isa = PBXBuildFile; fileRef = 84C225A21C33F00B008724EC /* RxTextStorageDelegateProxy.swift */; };
 		84C225A51C33F00B008724EC /* RxTextStorageDelegateProxy.swift in Sources */ = {isa = PBXBuildFile; fileRef = 84C225A21C33F00B008724EC /* RxTextStorageDelegateProxy.swift */; };
-=======
 		79E9DE891C3417FD009970AF /* DispatchQueueSchedulerQOS.swift in Sources */ = {isa = PBXBuildFile; fileRef = 79E9DE881C3417FD009970AF /* DispatchQueueSchedulerQOS.swift */; };
 		79E9DE8A1C3417FD009970AF /* DispatchQueueSchedulerQOS.swift in Sources */ = {isa = PBXBuildFile; fileRef = 79E9DE881C3417FD009970AF /* DispatchQueueSchedulerQOS.swift */; };
 		79E9DE8B1C3417FD009970AF /* DispatchQueueSchedulerQOS.swift in Sources */ = {isa = PBXBuildFile; fileRef = 79E9DE881C3417FD009970AF /* DispatchQueueSchedulerQOS.swift */; };
 		79E9DE8C1C3417FD009970AF /* DispatchQueueSchedulerQOS.swift in Sources */ = {isa = PBXBuildFile; fileRef = 79E9DE881C3417FD009970AF /* DispatchQueueSchedulerQOS.swift */; };
->>>>>>> 91058f98
 		9BA1CBD31C0F7D550044B50A /* UIActivityIndicatorView+Rx.swift in Sources */ = {isa = PBXBuildFile; fileRef = 9BA1CBD11C0F7C0A0044B50A /* UIActivityIndicatorView+Rx.swift */; };
 		9BA1CBFD1C0F84A10044B50A /* UIActivityIndicatorView+Rx.swift in Sources */ = {isa = PBXBuildFile; fileRef = 9BA1CBD11C0F7C0A0044B50A /* UIActivityIndicatorView+Rx.swift */; };
 		9BA1CBFE1C0F84C40044B50A /* UIActivityIndicatorView+Rx.swift in Sources */ = {isa = PBXBuildFile; fileRef = 9BA1CBD11C0F7C0A0044B50A /* UIActivityIndicatorView+Rx.swift */; };
@@ -989,12 +986,9 @@
 /* End PBXContainerItemProxy section */
 
 /* Begin PBXFileReference section */
-<<<<<<< HEAD
 		842A5A281C357F7D003568D5 /* NSTextStorage+Rx.swift */ = {isa = PBXFileReference; fileEncoding = 4; lastKnownFileType = sourcecode.swift; path = "NSTextStorage+Rx.swift"; sourceTree = "<group>"; };
 		84C225A21C33F00B008724EC /* RxTextStorageDelegateProxy.swift */ = {isa = PBXFileReference; fileEncoding = 4; lastKnownFileType = sourcecode.swift; path = RxTextStorageDelegateProxy.swift; sourceTree = "<group>"; };
-=======
 		79E9DE881C3417FD009970AF /* DispatchQueueSchedulerQOS.swift */ = {isa = PBXFileReference; fileEncoding = 4; lastKnownFileType = sourcecode.swift; path = DispatchQueueSchedulerQOS.swift; sourceTree = "<group>"; };
->>>>>>> 91058f98
 		9BA1CBD11C0F7C0A0044B50A /* UIActivityIndicatorView+Rx.swift */ = {isa = PBXFileReference; fileEncoding = 4; lastKnownFileType = sourcecode.swift; path = "UIActivityIndicatorView+Rx.swift"; sourceTree = "<group>"; };
 		A111CE961B91C97C00D0DCEE /* Info.plist */ = {isa = PBXFileReference; fileEncoding = 4; lastKnownFileType = text.plist.xml; path = Info.plist; sourceTree = "<group>"; };
 		B1B7C3BC1BDD39DB0076934E /* TakeLast.swift */ = {isa = PBXFileReference; fileEncoding = 4; lastKnownFileType = sourcecode.swift; path = TakeLast.swift; sourceTree = "<group>"; };
