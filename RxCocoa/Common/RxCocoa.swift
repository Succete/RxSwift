--- conflicted
+++ resolved
@@ -41,19 +41,13 @@
     */
     case InvalidObjectOnKeyPath(object: AnyObject, sourceObject: AnyObject, propertyName: String)
     /**
-<<<<<<< HEAD
     Error during swizzling.
     */
     case ErrorDuringSwizzling
-    /**
-    Object doesn't respond to message.
-    */
-    case ObjectDoesntRespondToMessage
-=======
+    /*
      Casting error.
      */
     case CastingError(object: AnyObject, targetType: Any.Type)
->>>>>>> 9439b281
 }
 
 /**
@@ -170,17 +164,11 @@
         case let .InvalidPropertyName(object, propertyName):
             return "Object `\(object)` dosn't have a property named `\(propertyName)`."
         case let .InvalidObjectOnKeyPath(object, sourceObject, propertyName):
-<<<<<<< HEAD
             return "Unobservable object `\(object)` was observed as `\(propertyName)` of `\(sourceObject)`."
         case .ErrorDuringSwizzling:
             return "Error during swizzling."
-        case .ObjectDoesntRespondToMessage:
-            return "Object doesn't respond to message."
-=======
-            return "Unobservable object `\(object)` was observed as `\(propertyName)` of `\(sourceObject)`"
         case .CastingError(let object, let targetType):
             return "Error casting `\(object)` to `\(targetType)`"
->>>>>>> 9439b281
         }
     }
 }
@@ -234,13 +222,9 @@
 #endif
 }
 
-<<<<<<< HEAD
 // MARK: Abstract methods
 
-func rxAbstractMethodWithMessage<T>(message: String) -> T {
-=======
 @noreturn func rxAbstractMethodWithMessage(message: String) {
->>>>>>> 9439b281
     rxFatalError(message)
 }
 
