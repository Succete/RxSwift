--- conflicted
+++ resolved
@@ -17,19 +17,13 @@
   s.ios.deployment_target = '8.0'
   s.osx.deployment_target = '10.9'
   s.watchos.deployment_target = '2.0'
-<<<<<<< HEAD
-=======
   s.tvos.deployment_target = '9.0'
->>>>>>> 893d9648
 
   s.source_files          = 'RxCocoa/RxCocoa.h', 'RxCocoa/Common/**/*.{swift,h,m}'
   s.ios.source_files      = 'RxCocoa/iOS/**/*.swift'
   s.osx.source_files      = 'RxCocoa/OSX/**/*.swift'
   s.watchos.source_files  = 'RxCocoa/iOS/**/*.swift'
-<<<<<<< HEAD
-=======
   s.tvos.source_files     = 'RxCocoa/iOS/**/*.swift'
->>>>>>> 893d9648
 
   s.dependency 'RxSwift', '~> 2.0.0-alpha'
 end